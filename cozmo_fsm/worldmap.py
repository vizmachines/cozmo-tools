--- conflicted
+++ resolved
@@ -320,8 +320,6 @@
             return '<DoorwayObj %s: position unknown>' % self.id
 
 
-<<<<<<< HEAD
-=======
 class RoomObj(WorldObject):
     def __init__(self, name,
                  points=np.resize(np.array([0,0,0,1]),(4,4)).transpose(),
@@ -342,7 +340,6 @@
         return '<Room %s: (%.1f,%.1f) floor=%s>' % (self.name, self.x, self.y, self.floor)
 
 
->>>>>>> e9081ea7
 class ChipObj(WorldObject):
     def __init__(self, id, x, y, z=0, radius=25/2, thickness=4):
         super().__init__(id,x,y,z)
@@ -562,14 +559,9 @@
         except:
             return
         aruco_parent = self.robot.world.aruco
-<<<<<<< HEAD
-        for (id,value) in seen_marker_objects.items():
-            wmobject = self.objects.get(id, None)
-=======
         for (key,value) in seen_marker_objects.items():
             marker_id = value.id_string
             wmobject = self.objects.get(marker_id, None)
->>>>>>> e9081ea7
             if wmobject is None:
                 # TODO: wait to see marker several times before adding.
                 wmobject = ArucoMarkerObj(aruco_parent,key)
@@ -809,8 +801,4 @@
         global wall_marker_dict
         for id in marker_ids:
             wall_marker_dict[id] = self
-<<<<<<< HEAD
-        wall_marker_dict[label] = self
-=======
-        wall_marker_dict[self.id] = self
->>>>>>> e9081ea7
+        wall_marker_dict[self.id] = self