from math import pi, inf, sin, cos, tan, atan2, sqrt
import time

from cozmo.faces import Face
from cozmo.objects import LightCube, CustomObject
from cozmo.util import Pose

from . import evbase
from . import transform
from . import custom_objs
from .transform import wrap_angle, quat2rot, quaternion_to_euler_angle, get_orientation_state

import math
import numpy as np

class WorldObject():
    def __init__(self, id=None, x=0, y=0, z=0, is_visible=None):
        self.id = id
        self.x = x
        self.y = y
        self.z = z
        self.is_fixed = False   # True for walls and markers in predefined maps
        self.is_obstacle = True
        if is_visible is not None:
            self.is_visible = is_visible
        self.sdk_obj = None
        self.update_from_sdk = False
        self.is_foreign = False
        if is_visible:
            self.pose_confidence = +1
        else:
            self.pose_confidence = -1

class LightCubeObj(WorldObject):
    light_cube_size = (44., 44., 44.)
    def __init__(self, sdk_obj, id=None, x=0, y=0, z=0, theta=0):
        if id is None:
            id = 'Cube-' + str(sdk_obj.cube_id)
        super().__init__(id,x,y,z)
        self.sdk_obj = sdk_obj
        if sdk_obj:
            self.sdk_obj.wm_obj = self
            self.update_from_sdk = True
        # self.theta = theta
        self.size = self.light_cube_size
        self.orientation, _, _, self.theta = get_orientation_state(self.sdk_obj.pose.rotation.q0_q1_q2_q3)

    @property
    def is_visible(self):
        return self.sdk_obj.is_visible

    def __repr__(self):
        if self.pose_confidence >= 0:
            vis = ' visible' if self.is_visible else ''
            return '<LightCubeObj %d: (%.1f, %.1f, %.1f) @ %d deg.%s %s>' % \
                (self.sdk_obj.cube_id, self.x, self.y, self.z, self.theta*180/pi, vis, self.orientation)
        else:
            return '<LightCubeObj %d: position unknown>' % self.sdk_obj.cube_id


class ChargerObj(WorldObject):
    def __init__(self, sdk_obj, id=None, x=0, y=0, z=0, theta=0):
        if id is None:
            id = 'Charger'
        super().__init__(id,x,y,z)
        self.sdk_obj = sdk_obj
        if sdk_obj:
            self.sdk_obj.wm_obj = self
            self.update_from_sdk = True
        self.orientation = ''
        self.theta = theta
        self.size = (104, 98, 10)
        self.orientation, _, _, self.theta = get_orientation_state(self.sdk_obj.pose.rotation.q0_q1_q2_q3)

    @property
    def is_visible(self):
        return self.sdk_obj.is_visible

    def __repr__(self):
        if self.pose_confidence >= 0:
            vis = ' visible' if self.is_visible else ''
            return '<ChargerObj: (%.1f, %.1f, %.1f) @ %d deg.%s %s>' % \
                (self.x, self.y, self.z, self.theta*180/pi, vis, self.orientation)
        else:
            return '<ChargerObj: position unknown>'


class CustomMarkerObj(WorldObject):
    def __init__(self, sdk_obj, id=None, x=0, y=0, z=0, theta=0):
        if id is None:
            custom_type = sdk_obj.object_type.name[-2:]
            id = 'CustomMarkerObj-' + str(custom_type)
        super().__init__(id,x,y,z)
        self.theta = theta
        self.sdk_obj = sdk_obj
        self.marker_number = int(id[-2:])
        self.orientation = ''
        self.theta = theta
        if self.sdk_obj:
            self.orientation, self.theta, _, _ = get_orientation_state(self.sdk_obj.pose.rotation.q0_q1_q2_q3, True)

    @property
    def is_visible(self):
        if self.sdk_obj is None:
            return False
        else:
            return self.sdk_obj.is_visible

    def __repr__(self):
        vis = ' visible' if self.is_visible else ''
        return '<CustomMarkerObj-%s %d: (%.1f,%.1f)%s %s>' % \
               (self.sdk_obj.object_type.name[-2:], self.sdk_obj.object_id, self.x, self.y, vis, self.orientation)


class CustomCubeObj(WorldObject):
    def __init__(self, sdk_obj, id=None, x=0, y=0, z=0, theta=0, size=None):
        custom_type = sdk_obj.object_type.name[-2:]
        if id is None:
            id = 'CustomCubeObj-' + str(custom_type)
        super().__init__(id,x,y,z)
        self.sdk_obj = sdk_obj
        self.update_from_sdk = True
        self.theta = theta
        self.custom_type = custom_type
        if (size is None) and isinstance(id, CustomObject):
            self.size = (id.x_size_mm, id.y_size_mm, id.z_size_mm)
        elif size:
            self.size = size
        else:
            self.size = (50., 50., 50.)

    @property
    def is_visible(self):
        return self.sdk_obj.is_visible

    def __repr__(self):
        vis = ' visible' if self.is_visible else ''
        return '<CustomCubeObj-%s %d: (%.1f,%.1f, %.1f) @ %d deg.%s>' % \
               (self.sdk_obj.object_type.name[-2:], self.sdk_obj.object_id,
                self.x, self.y, self.z, self.theta*180/pi, vis)


class ArucoMarkerObj(WorldObject):
    def __init__(self, aruco_parent, marker_number, id=None, x=0, y=0, z=0, theta=0):
        if id is None:
            id = 'Aruco-' + str(marker_number)
        super().__init__(id,x,y,z)
        self.aruco_parent = aruco_parent
        self.marker_number = marker_number
        self.theta = theta
        self.pose_confidence = +1

    @property
    def is_visible(self):
        return self.marker_number in self.aruco_parent.seen_marker_ids

    def __repr__(self):
        if self.pose_confidence >= 0:
            vis = ' visible' if self.is_visible else ''
            fix = ' fixed' if self.is_fixed else ''
            return '<ArucoMarkerObj %d: (%.1f, %.1f, %.1f) @ %d deg.%s%s>' % \
                (self.marker_number, self.x, self.y, self.z, self.theta*180/pi, fix, vis)
        else:
            return '<ArucoMarkerObj %d: position unknown>' % self.marker_number


class WallObj(WorldObject):
    def __init__(self, id=None, x=0, y=0, theta=0, length=100, height=150,
                 door_width=75, door_height=105, marker_specs=dict(),
                 doorways=[], door_ids=[], is_foreign=False, is_fixed=False,
                 wall_spec=None, spec_id=None):
        if wall_spec:
            spec_id = wall_spec.spec_id
            length = wall_spec.length
            height = wall_spec.height
            door_width = wall_spec.door_width
            door_height = wall_spec.door_height
            marker_specs = wall_spec.marker_specs.copy()
            doorways = wall_spec.doorways.copy()
            door_ids = wall_spec.door_ids.copy()
        if id:
            self.wall_label = id[1+id.rfind('-'):]
        else:
            if len(marker_specs) > 0:
                k = list(marker_specs.keys())
                k.sort()
                self.wall_label = k[0][1+k[0].rfind('-'):]
                id = 'Wall-%s' % self.wall_label
            elif wall_spec and wall_spec.label:
                self.wall_label = wall_spec.label
                id = 'Wall-%s' % wall_spec.label
            else:
                raise ValueError('id (e.g., "A") must be supplied if wall has no markers')
        super().__init__(id, x, y, is_visible=False)
        self.z = height/2
        self.theta = theta
        self.spec_id = spec_id
        self.length = length
        self.height = height
        self.door_width = door_width
        self.door_height = door_height
        self.marker_specs = marker_specs
        self.doorways = doorways
        self.door_ids = door_ids
        self.is_foreign = is_foreign
        self.is_fixed = is_fixed
        self.pose_confidence = +1

    def update(self, world_map, x=0, y=0, theta=0):
        # Used instead of making new object for efficiency
        self.x = x
        self.y = y
        self.theta = theta
        self.update_visibility(world_map)

    def update_visibility(self, world_map):
        for marker_id in self.marker_specs.keys():
            marker = world_map.objects.get(marker_id, None)
            if marker and marker.is_visible:
                self.is_visible = True
                return
        self.is_visible = False

    def make_doorways(self, world_map):
        index = 0
        for index in range(len(self.doorways)):
            doorway = DoorwayObj(self, index)
            doorway.pose_confidence = +1
            world_map.objects[doorway.id] = doorway

    def make_arucos(self, world_map):
        "Called by add_fixed_landmark to make fixed aruco markers."
        for key,value in self.marker_specs.items():
            # Project marker onto the wall; move marker if it already exists
            marker = world_map.objects.get(key, None)
            if marker is None:
                marker_number = int(key[1+key.rfind('-'):])
                marker = ArucoMarkerObj(world_map.robot.world.aruco, marker_number=marker_number)
                world_map.objects[marker.id] = marker
            wall_xyz = transform.point(self.length/2 - value[1][0], 0, value[1][1])
            s = 0 if value[0] == +1 else pi
            rel_xyz = transform.aboutZ(self.theta+s).dot(wall_xyz)
            marker.x = self.x + rel_xyz[1][0]
            marker.y = self.y + rel_xyz[0][0]
            marker.z = rel_xyz[2][0]
            marker.theta = wrap_angle(self.theta + s)
            marker.is_fixed = self.is_fixed

<<<<<<< HEAD
=======
    @property
    def is_visible(self):
        seen_marker_keys = [('Aruco-%d' % id) for id in evbase.robot_for_loading.world.aruco.seen_marker_ids]
        for m in self.marker_specs.keys():
            if m in seen_marker_keys:
                return True
        return False

>>>>>>> d3f02ebc
    def __repr__(self):
        if self.pose_confidence >= 0:
            vis = ' visible' if self.is_visible else ''
            fix = ' fixed' if self.is_fixed else ''
            return '<WallObj %s: (%.1f,%.1f) @ %d deg. for %.1f%s%s>' % \
                (self.id, self.x, self.y, self.theta*180/pi, self.length, fix, vis)
        else:
            return '<WallObj %s: position unknown>' % self.id

class DoorwayObj(WorldObject):
    def __init__(self, wall, index):
        self.marker_ids = wall.door_ids[index]
        id = 'Doorway-' + str(self.marker_ids[0])
        super().__init__(id,0,0)
        self.theta = wall.theta
        self.wall = wall
        self.door_width = wall.door_width
        self.index = index  # which doorway is this?  0, 1, ...
        self.is_obstacle = False
        self.update()

    def update(self):
        bignum = 1e6
        self.theta = self.wall.theta
        m = max(-bignum, min(bignum, tan(self.theta+pi/2)))
        b = self.wall.y - m*self.wall.x
        dy =  (self.wall.length/2 - self.wall.doorways[self.index][0]) * cos(self.theta)
        self.y = self.wall.y - dy
        if abs(m) > 1/bignum:
            self.x = (self.y - b) / m
        else:
            self.x = self.wall.x
        self.pose_confidence = self.wall.pose_confidence

    def __repr__(self):
        if self.pose_confidence >= 0:
            return '<DoorwayObj %s: (%.1f,%.1f) @ %d deg.>' % \
                (self.id, self.x, self.y, self.theta*180/pi)
        else:
            return '<DoorwayObj %s: position unknown>' % self.id


class RoomObj(WorldObject):
    def __init__(self, name,
                 points=np.resize(np.array([0,0,0,1]),(4,4)).transpose(),
                 floor=1, door_ids=[], connections=[]):
        "points should be four points in homogeneous coordinates forming a convex polygon"
        id = 'Room-' + name
        self.name = name
        x,y,z,s = points.mean(1)
        super().__init__(id,x,y)
        self.points = points
        self.floor = floor
        self.door_ids = door_ids
        self.connections = connections
        self.is_obstacle = False
        self.is_fixed = True

    def __repr__(self):
        return '<Room %s: (%.1f,%.1f) floor=%s>' % (self.name, self.x, self.y, self.floor)


class ChipObj(WorldObject):
    def __init__(self, id, x, y, z=0, radius=25/2, thickness=4):
        super().__init__(id,x,y,z)
        self.radius = radius
        self.thickness = thickness

    def __repr__(self):
        return '<ChipObj (%.1f,%.1f) radius %.1f>' % \
               (self.x, self.y, self.radius)

class FaceObj(WorldObject):
    def __init__(self, sdk_obj, id, x, y, z, name):
        super().__init__(id, x, y, z)
        self.sdk_obj = sdk_obj
        self.is_obstacle = False
        self.expression = 'unknown'

    @property
    def name(self):
        return self.sdk_obj.name

    @property
    def is_visible(self):
        return self.sdk_obj.is_visible

    def __repr__(self):
        return "<FaceObj name:'%s' expression:%s (%.1f, %.1f, %.1f) vis:%s>" % \
               (self.name, self.expression, self.x, self.y, self.z, self.is_visible)


class CameraObj(WorldObject):
    camera_size = (44., 44., 44.)
    def __init__(self, id=None, x=0, y=0, z=0, theta=0, phi = 0):
        super().__init__(id,x,y,z)
        self.size = self.camera_size
        self.id = id
        self.x = x
        self.y = y
        self.z = z
        self.theta = theta
        self.phi = phi

    def update(self,x=0, y=0, z=0, theta = 0, phi = 0):
        # Used instead of making new object for efficiency
        self.x = x
        self.y = y
        self.z = z
        self.theta = theta
        self.phi = phi

    def __repr__(self):
        return '<CameraObj %d: (%.1f, %.1f, %.1f) @ %f.>\n' % \
               (self.id, self.x, self.y, self.z, self.phi*180/pi)

class RobotForeignObj(WorldObject):
    def __init__(self, cozmo_id=None, x=0, y=0, z=0, theta=0, camera_id = -1 ):
        super().__init__(id,x,y,z)
        self.cozmo_id = cozmo_id
        self.x = x
        self.y = y
        self.z = z
        self.theta = theta
        self.size = (120., 90., 100.)
        self.camera_id = camera_id

    def __repr__(self):
        return '<RobotForeignObj %d: (%.1f, %.1f, %.1f) @ %f.> from camera %f\n' % \
               (self.cozmo_id, self.x, self.y, self.z, self.theta*180/pi, self.camera_id)

    def update(self, x=0, y=0, z=0, theta=0, camera_id=-1):
        # Used instead of making new object for efficiency
        self.x = x
        self.y = y
        self.z = z
        self.theta = theta
        self.camera_id = camera_id


class LightCubeForeignObj(WorldObject):
    light_cube_size = (44., 44., 44.)
    def __init__(self, id=None, cozmo_id=None, x=0, y=0, z=0, theta=0, is_visible=False):
        super().__init__(id,x,y,z)
        self.theta = theta
        self.cozmo_id = cozmo_id
        self.size = self.light_cube_size
        self.is_visible = is_visible

    def __repr__(self):
        return '<LightCubeForeignObj %d: (%.1f, %.1f, %.1f) @ %d deg.> by cozmo %d \n' % \
               (self.id, self.x, self.y, self.z, self.theta*180/pi, self.cozmo_id)

    def update(self, x=0, y=0, z=0, theta=0):
        # Used instead of making new object for efficiency
        self.x = x
        self.y = y
        self.z = z
        self.theta = theta


#================ WorldMap ================

class WorldMap():
    vision_z_fudge = 10  # Cozmo underestimates object z coord by about this much

    def __init__(self,robot):
        self.robot = robot
        self.objects = dict()
        self.shared_objects = dict()

    def add_fixed_landmark(self,landmark):
        landmark.is_fixed = True
        self.objects[landmark.id] = landmark
        if isinstance(landmark,WallObj):
            wall = landmark
            if wall.marker_specs:
                self.robot.world.particle_filter.add_fixed_landmark(landmark)
            wall.make_doorways(self)
            wall.make_arucos(self)
        else:
            self.robot.world.particle_filter.add_fixed_landmark(landmark)

    def delete_wall(self,wall_id):
        "Delete a wall, its markers, and its doorways, so we can predefine a new one."
        wall = self.objects.get(wall_id,None)
        if wall is None: return
        marker_ids = [('Aruco-'+str(id)) for id in wall.marker_specs.keys()]
        door_ids = [('Doorway-'+str(id)) for id in wall.door_ids]
        landmarks = self.robot.world.particle_filter.sensor_model.landmarks
        del self.objects[wall_id]
        if wall_id in landmarks:
            del landmarks[wall_id]
        for marker_id in marker_ids:
            if marker_id in self.objects:
                del self.objects[marker_id]
            if marker_id in landmarks:
                del landmarks[marker_id]
        for door_id in door_ids:
            if door_id in self.objects:
                del self.objects[door_id]

    def update_map(self):
        """Called to update the map after every camera image, after
        object_observed and object_moved events, and just before the
        path planner runs.
        """
        for (id,cube) in self.robot.world.light_cubes.items():
            self.update_cube(cube)
        if self.robot.world.charger: self.update_charger()
        for face in self.robot.world._faces.values():
            if face.face_id == face.updated_face_id:
                self.update_face(face)
            else:
                if face in self.robot.world.world_map.objects:
                    del  self.robot.world.world_map.objects[face]
        self.update_aruco_landmarks()
        self.update_walls()
        self.update_doorways()
        self.update_perched_cameras()

    def update_cube(self, cube):
        cube_id = 'Cube-' + str(cube.cube_id)
        if cube_id in self.objects:
            foreign_id = "LightCubeForeignObj-"+str(cube.cube_id)
            if foreign_id in self.objects:
                # remove foreign cube when local cube seen
                del self.objects[foreign_id]
            wmobject = self.objects[cube_id]
            wmobject.sdk_obj = cube  # In case created before seen
            if self.robot.carrying is wmobject:
                if cube.is_visible: # we thought we were carrying it, but we're wrong
                    self.robot.carrying = None
                    return self.update_cube(cube)
                else:  # we do appear to be carrying it
                    self.update_carried_object(wmobject)
        elif cube.pose is None:  # not in contact with cube
            return None
        else:
            # Cube is not in the worldmap, so add it.
            wmobject = LightCubeObj(cube)
            self.objects[cube_id] = wmobject
        if cube.is_visible:
            wmobject.update_from_sdk = True  # In case we've just dropped it; now we see it
            wmobject.pose_confidence = +1
        elif (cube.pose is None) or not cube.pose.is_comparable(self.robot.pose): # Robot picked up or cube moved
            wmobject.update_from_sdk = False
        else:       # Robot re-localized so cube came back
            pass  # skip for now due to SDK bug
            # wmobject.update_from_sdk = True
            # wmobject.pose_confidence = max(0, wmobject.pose_confidence)
        if wmobject.update_from_sdk:  # True unless if we've dropped it and haven't seen it yet
            self.update_coords_from_sdk(wmobject, cube)
            wmobject.orientation, _, _, wmobject.theta = get_orientation_state(cube.pose.rotation.q0_q1_q2_q3)
        return wmobject

    def update_charger(self):
        charger = self.robot.world.charger
        if charger is None: return
        charger_id = 'Charger'
        wmobject = self.objects.get(charger_id, None)
        if wmobject is None:
            wmobject = ChargerObj(charger)
            self.objects[charger_id] = wmobject
        wmobject.sdk_obj = charger  # In case we created charger before seeing it
        if charger.is_visible or self.robot.is_on_charger:
            wmobject.update_from_sdk = True
            wmobject.pose_confidence = +1
        elif (charger.pose is None) or not charger.pose.is_comparable(self.robot.pose):
            wmobject.update_from_sdk = False
            wmobject.pose_confidence = -1
        else:       # Robot re-localized so charger came back
            pass  # skip for now due to SDK bug
            # wmobject.update_from_sdk = True
            # wmobject.pose_confidence = max(0, wmobject.pose_confidence)
        if wmobject.update_from_sdk:  # True unless pose isn't comparable
            self.update_coords_from_sdk(wmobject, charger)
            wmobject.orientation, _, _, wmobject.theta = get_orientation_state(charger.pose.rotation.q0_q1_q2_q3)
        return wmobject

    def update_aruco_landmarks(self):
        try:
            seen_marker_objects = self.robot.world.aruco.seen_marker_objects.copy()
        except:
            return
        aruco_parent = self.robot.world.aruco
        for (key,value) in seen_marker_objects.items():
            marker_id = value.id_string
            wmobject = self.objects.get(marker_id, None)
            if wmobject is None:
                # TODO: wait to see marker several times before adding.
                wmobject = ArucoMarkerObj(aruco_parent,key)  # coordinates will be filled in below
                self.objects[marker_id] = wmobject
                landmark_spec = None
            else:
                landmark_spec = self.robot.world.particle_filter.sensor_model.landmarks.get(marker_id, None)
            wmobject.pose_confidence = +1
            if isinstance(landmark_spec, tuple):  # Particle filter is tracking this marker
                wmobject.x = landmark_spec[0][0][0]
                wmobject.y = landmark_spec[0][1][0]
                wmobject.theta = landmark_spec[1]
                elevation = atan2(value.camera_coords[1], value.camera_coords[2])
                cam_pos = transform.point(0,
                                          value.camera_distance * sin(elevation),
                                          value.camera_distance * cos(elevation))
                base_pos = self.robot.kine.joint_to_base('camera').dot(cam_pos)
                wmobject.z = base_pos[2,0]
                wmobject.elevation = elevation
                wmobject.cam_pos = cam_pos
                wmobject.base_pos = base_pos
            elif isinstance(landmark_spec, Pose):  # Hard-coded landmark pose for laboratory exercises
                wmobject.x = landmark_spec.position.x
                wmobject.y = landmark_spec.position.y
                wmobject.theta = landmark_spec.rotation.angle_z.radians
                wmobject.is_fixed = True
            else:
                # Non-landmark: convert aruco sensor values to pf coordinates and update
                elevation = atan2(value.camera_coords[1], value.camera_coords[2])
                cam_pos = transform.point(0,
                                          value.camera_distance * sin(elevation),
                                          value.camera_distance * cos(elevation))
                base_pos = self.robot.kine.joint_to_base('camera').dot(cam_pos)
                wmobject.x = base_pos[0,0]
                wmobject.y = base_pos[1,0]
                wmobject.z = base_pos[2,0]
                wmobject.theta = wrap_angle(self.robot.world.particle_filter.pose[2] +
                                            value.euler_rotation[1]*(pi/180) + pi)
                wmobject.elevation = elevation
                wmobject.cam_pos = cam_pos
                wmobject.base_pos = base_pos

    def update_walls(self):
        for key, value in self.robot.world.particle_filter.sensor_model.landmarks.items():
            if key.startswith('Wall-'):
                if key in self.objects:
                    wall = self.objects[key]
                    if wall.is_fixed:
                        wall.update_visibility(self)
                    elif not wall.is_foreign:
                        wall.update(self,x=value[0][0][0], y=value[0][1][0], theta=value[1])
                else:
                    print('Creating new wall in worldmap:',key)
                    wall_spec = wall_marker_dict[key]
                    wall = WallObj(id=key,
                                   x=value[0][0][0],
                                   y=value[0][1][0],
                                   theta=value[1],
                                   length=wall_spec.length,
                                   height=wall_spec.height,
                                   door_width=wall_spec.door_width,
                                   door_height=wall_spec.door_height,
                                   marker_specs=wall_spec.marker_specs,
                                   doorways=wall_spec.doorways,
                                   door_ids=wall_spec.door_ids,
                                   is_foreign=False)
                    self.objects[key] = wall
                    wall.pose_confidence = +1
                    # Make the doorways
                    wall.make_doorways(self.robot.world.world_map)
                # Relocate the aruco markers to their predefined positions
                spec = wall_marker_dict.get(wall.id, None)
                if spec is None: return
                for key,value in spec.marker_specs.items():
                    if key in self.robot.world.world_map.objects:
                        aruco_marker = self.robot.world.world_map.objects[key]
                        dir = value[0]    # +1 for front side or -1 for back side
                        s = 0 if dir == +1 else pi
                        aruco_marker.theta = wrap_angle(wall.theta + s)
                        wall_xyz = transform.point(-dir*(wall.length/2 - value[1][0]), 0, value[1][1])
                        rel_xyz = transform.aboutZ(aruco_marker.theta + pi/2).dot(wall_xyz)
                        aruco_marker.x = wall.x + rel_xyz[0][0]
                        aruco_marker.y = wall.y + rel_xyz[1][0]
                        aruco_marker.z = rel_xyz[2][0]
                        aruco_marker.is_fixed = wall.is_fixed

    def update_doorways(self):
        for key,value in self.robot.world.world_map.objects.items():
            if key.startswith('Doorway'):
                value.update()

    def lookup_face_obj(self,face):
        "Look up face by name, not by Face instance."
        for (key,value) in self.robot.world.world_map.objects.items():
            if isinstance(value, FaceObj) and value.name == face.name:
                if value.sdk_obj is not face and face.is_visible:
                    # Older Face object with same name: replace it with new one
                    value.sdk_obj = face
                    value.id = face.face_id
                return value
        return None

    def update_face(self,face):
        if face.pose is None:
            return
        pos = face.pose.position
        face_obj = self.lookup_face_obj(face)
        if face_obj is None:
            face_obj = FaceObj(face, face.face_id, pos.x, pos.y, pos.z,
                               face.name)
            if len(face.name) == 0:
                key = 'Face:unknown'
            else:
                key = 'Face:' + face.name
            self.robot.world.world_map.objects[key] = face_obj
        else:
            face_obj.sdk_obj = face  # in case face.updated_id changed
        # now update the face
        if face.is_visible:
            face_obj.x = pos.x
            face_obj.y = pos.y
            face_obj.z = pos.z
            face_obj.expression = face.expression
            self.update_coords_from_sdk(face_obj, face)

    def update_custom_object(self, sdk_obj):
        if not sdk_obj.pose.is_comparable(self.robot.pose):
            print('Should never get here:',sdk_obj.pose,self.robot.pose)
            return
        id = 'CustomMarkerObj-' + str(sdk_obj.object_type.name[-2:])
        if id in self.objects:
            wmobject = self.objects[id]
            wmobject.sdk_obj = sdk_obj  # In case created marker before seeing it
        else:
            type = sdk_obj.object_type
            if type in custom_objs.custom_marker_types:
                wmobject = CustomMarkerObj(sdk_obj,id)
            elif type in custom_objs.custom_cube_types:
                wmobject = CustomCubeObj(sdk_obj,id)
            self.objects[id] = wmobject
        wmobject.pose_confidence = +1
        self.update_coords_from_sdk(wmobject, sdk_obj)
        if isinstance(wmobject, CustomMarkerObj):
            wmobject.orientation, wmobject.theta, _, _ = get_orientation_state(sdk_obj.pose.rotation.q0_q1_q2_q3, True)
        elif isinstance(wmobject, CustomCubeObj):
            wmobject.orientation, _, _, wmobject.theta = get_orientation_state(sdk_obj.pose.rotation.q0_q1_q2_q3)

    def update_carried_object(self, wmobject):
        #print('Updating carried object ',wmobject)
        # set x,y based on robot's pose
        # need to cache initial orientation relative to robot:
        #   grasped_orient = wmobject.theta - robot.pose.rotation.angle_z
        world_frame = self.robot.kine.joints['world']
        lift_attach_frame = self.robot.kine.joints['lift_attach']
        tmat = self.robot.kine.base_to_link(world_frame).dot(self.robot.kine.joint_to_base(lift_attach_frame))
        # *** HACK *** : depth calculation only works for cubes; need to handle custom obj, chips
        half_depth = wmobject.size[0] / 2
        new_pose = tmat.dot(transform.point(half_depth,0))
        theta = self.robot.world.particle_filter.pose[2]
        wmobject.x = new_pose[0,0]
        wmobject.y = new_pose[1,0]
        wmobject.z = new_pose[2,0]
        wmobject.theta = theta

    def update_coords_from_sdk(self, wmobject, sdk_obj):
        dx = sdk_obj.pose.position.x - self.robot.pose.position.x
        dy = sdk_obj.pose.position.y - self.robot.pose.position.y
        alpha = atan2(dy,dx) - self.robot.pose.rotation.angle_z.radians
        r = sqrt(dx*dx + dy*dy)
        (rob_x,rob_y,rob_theta) = self.robot.world.particle_filter.pose
        wmobject.x = rob_x + r * cos(alpha + rob_theta)
        wmobject.y = rob_y + r * sin(alpha + rob_theta)
        wmobject.z = sdk_obj.pose.position.z
        orient_diff = wrap_angle(rob_theta - self.robot.pose.rotation.angle_z.radians)
        wmobject.theta = wrap_angle(sdk_obj.pose.rotation.angle_z.radians + orient_diff)

    def update_perched_cameras(self):
        if self.robot.world.server.started:
            pool = self.robot.world.server.camera_landmark_pool
            for key, val in pool.get(self.robot.aruco_id,{}).items():
                if key.startswith('Video'):
                    if key in self.objects:
                        self.objects[key].update(x=val[0][0,0], y=val[0][1,0], z=val[1][0],
                                                 theta=val[1][2], phi=val[1][1])
                    else:
                        # last digit of capture id as camera key
                        self.objects[key] = \
                            CameraObj(id=int(key[-2]), x=val[0][0,0], y=val[0][1,0],
                                      z=val[1][0], theta=val[1][2], phi=val[1][1])
        else:
            for key, val in self.robot.world.particle_filter.sensor_model.landmarks.items():
                if key.startswith('Video'):
                    if key in self.objects:
                        self.objects[key].update(x=val[0][0,0], y=val[0][1,0], z=val[1][0],
                                                 theta=val[1][2], phi=val[1][1])
                    else:
                        # last digit of capture id as camera key
                        self.objects[key] = \
                            CameraObj(id=int(key[-2]), x=val[0][0,0], y=val[0][1,0],
                                      z=val[1][0], theta=val[1][2], phi=val[1][1])

    def invalidate_poses(self):
        # *** This medthod is not currently used. ***
        for wmobj in self.robot.world.world_map.objects.values():
            if not wmobj.is_fixed:
                wmobj.pose_confidence = -1

    def show_objects(self):
        objs = self.objects
        print('%d object%s in the world map:' %
              (len(objs), '' if len(objs) == 1 else 's'))
        basics = ['Charger', 'Cube-1', 'Cube-2', 'Cube-3']
        ordered_keys = []
        for key in basics:
            if key in objs:
                ordered_keys.append(key)
        customs = []
        arucos = []
        walls = []
        misc = []
        for (key,value) in objs.items():
            if key in basics:
                pass
            elif isinstance(value, CustomMarkerObj):
                customs.append(key)
            elif isinstance(value, ArucoMarkerObj):
                arucos.append(key)
            elif isinstance(value, WallObj):
                walls.append(key)
            else:
                misc.append(key)
        arucos.sort()
        walls.sort()
        ordered_keys = ordered_keys + customs + arucos + walls + misc
        for key in ordered_keys:
            print('  ', objs[key])
        print()

#================ Event Handlers ================

    def handle_object_observed(self, evt, **kwargs):
        if isinstance(evt.obj, LightCube):
            # print('observed: ',evt.obj)
            self.update_cube(evt.obj)
        elif isinstance(evt.obj, CustomObject):
            self.update_custom_object(evt.obj)
        elif isinstance(evt.obj, Face):
            self.update_face(evt.obj)

    def handle_object_move_started(self, evt, **kwargs):
        cube = evt.obj
        if self.robot.carrying and self.robot.carrying.sdk_obj is cube:
            return
        if self.robot.fetching and self.robot.fetching.sdk_obj is cube:
            return
        cube.movement_start_time = time.time()
        cube_id = 'Cube-' + str(cube.cube_id)
        wmobject = self.robot.world.world_map.objects[cube_id]
        wmobject.pose_confidence = min(0, wmobject.pose_confidence)

    def handle_object_move_stopped(self, evt, **kwargs):
        cube = evt.obj
        cube.movement_start_time = None

#================ Wall Specification  ================

# WallSpec is used in wall_defs.py

wall_marker_dict = dict()

class WallSpec():
    def __init__(self, label=None, length=100, height=210, door_width=77, door_height=105,
                 marker_specs=dict(), doorways=[], door_ids=[]):
        self.length = length
        self.height = height
        self.door_width = door_width
        self.door_height = door_height
        self.marker_specs = marker_specs
        self.doorways = doorways
        self.door_ids = door_ids
        marker_id_numbers = [int(marker_id[1+marker_id.rfind('-'):]) for marker_id in marker_specs.keys()]
        if label and len(marker_id_numbers) == 0:
            self.spec_id = 'Wall-' + label  # 'Wall-A' for 'A'
            label = 'Wall-' + label
        elif len(marker_id_numbers) > 0 and not label:
            lowest_marker_id = 'Aruco-%d' % min(marker_id_numbers)
            self.spec_id = 'Wall-%d' % min(marker_id_numbers)
            label = self.spec_id  # 'Wall-37' for 'Aruco-37'
        else:
            raise ValueError("Don't know how to label wall '%s'" % label)
        self.label = label
        global wall_marker_dict
        for id in marker_specs.keys():
            wall_marker_dict[id] = self
        wall_marker_dict[label] = self<|MERGE_RESOLUTION|>--- conflicted
+++ resolved
@@ -246,8 +246,6 @@
             marker.theta = wrap_angle(self.theta + s)
             marker.is_fixed = self.is_fixed
 
-<<<<<<< HEAD
-=======
     @property
     def is_visible(self):
         seen_marker_keys = [('Aruco-%d' % id) for id in evbase.robot_for_loading.world.aruco.seen_marker_ids]
@@ -256,7 +254,6 @@
                 return True
         return False
 
->>>>>>> d3f02ebc
     def __repr__(self):
         if self.pose_confidence >= 0:
             vis = ' visible' if self.is_visible else ''
