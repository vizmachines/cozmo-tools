"""
Particle filter localization.
"""

import math, array, random
from math import pi, sqrt, sin, cos, atan2, exp
import numpy as np
import cv2
import cozmo

from .transform import wrap_angle, wrap_selected_angles, tprint
from .aruco import ArucoMarker
from .cozmo_kin import center_of_rotation_offset
from .worldmap import WorldObject, WallObj, wall_marker_dict, ArucoMarkerObj
from .perched import Cam

class Particle():
    def __init__(self, index=-1):
        self.x = 0
        self.y = 0
        self.theta = 0
        self.log_weight = 0
        self.weight = 1
        self.index = index

    def __repr__(self):
        return '<Particle %d: (%.2f, %.2f) %.1f deg. log_wt=%f>' % \
               (self.index, self.x, self.y, self.theta*80/pi, self.log_weight)

#================ Particle Initializers ================

class ParticleInitializer():
    def __init__(self):
        self.pf = None   # must be filled in after creation

class RandomWithinRadius(ParticleInitializer):
    """ Normally distribute particles within a radius, with random heading. """
    def __init__(self,radius=200):
        super().__init__()
        self.radius = radius

    def initialize(self, robot):
        for p in self.pf.particles:
            qangle = random.random()*2*pi
            r = random.gauss(0, self.radius/2) + self.radius/1.5
            p.x = r * cos(qangle)
            p.y = r * sin(qangle)
            p.theta = random.random()*2*pi
            p.log_weight = 0.0
            p.weight = 1.0
        self.pf.pose = (0, 0, 0)
        self.pf.motion_model.old_pose = robot.pose

class RobotPosition(ParticleInitializer):
    """ Initialize all particles to the robot's current position or a constant;
    the motion model will jitter them. """
    def __init__(self, x=None, y=None, theta=None):
        super().__init__()
        self.x = x
        self.y = y
        self.theta = theta

    def initialize(self, robot):
        if self.x is None:
            x = robot.pose.position.x
            y = robot.pose.position.y
            theta = robot.pose.rotation.angle_z.radians
        else:
            x = self.x
            y = self.y
            theta = self.theta
        for p in self.pf.particles:
            p.x = x
            p.y = y
            p.theta = theta
            p.log_weight = 0.0
            p.weight = 1.0
        self.pf.pose = (x, y, theta)
        self.pf.motion_model.old_pose = robot.pose


#================ Motion Model ================

class MotionModel():
    def __init__(self, robot):
        self.robot = robot

class DefaultMotionModel(MotionModel):
    def __init__(self, robot, sigma_trans=0.1, sigma_rot=0.01):
        super().__init__(robot)
        self.sigma_trans = sigma_trans
        self.sigma_rot = sigma_rot
        self.old_pose = robot.pose

    def move(self, particles):
        old_pose = self.old_pose
        new_pose = self.robot.pose
        self.old_pose = new_pose
        if not new_pose.is_comparable(old_pose):
            return  # can't path integrate if the robot switched reference frames
        old_xyz = old_pose.position.x_y_z
        new_xyz = new_pose.position.x_y_z
        old_hdg = old_pose.rotation.angle_z.radians
        new_hdg = new_pose.rotation.angle_z.radians
        turn_angle = wrap_angle(new_hdg - old_hdg)
        cor = center_of_rotation_offset
        old_rx = old_xyz[0] + cor * cos(old_hdg)
        old_ry = old_xyz[1] + cor * sin(old_hdg)
        new_rx = new_xyz[0] + cor * cos(new_hdg)
        new_ry = new_xyz[1] + cor * sin(new_hdg)
        dist = sqrt((new_rx-old_rx)**2 + (new_ry-old_ry)**2)
        # Did we drive forward, or was it backward?
        fwd_xy = (old_xyz[0] + dist * cos(old_hdg+turn_angle/2),
                  old_xyz[1] + dist * sin(old_hdg+turn_angle/2))
        rev_xy = (old_xyz[0] - dist * cos(old_hdg+turn_angle/2),
                  old_xyz[1] - dist * sin(old_hdg+turn_angle/2))
        fwd_dx = fwd_xy[0] - new_xyz[0]
        fwd_dy = fwd_xy[1] - new_xyz[1]
        rev_dx = rev_xy[0] - new_xyz[0]
        rev_dy = rev_xy[1] - new_xyz[1]
        if (fwd_dx*fwd_dx + fwd_dy*fwd_dy) >  (rev_dx*rev_dx + rev_dy*rev_dy):
            dist = - dist    # we drove backward
        rot_var = 0 if abs(turn_angle) < 0.001 else self.sigma_rot
        for p in particles:
            pdist = dist * (1 + random.gauss(0, self.sigma_trans))
            pturn = random.gauss(turn_angle, rot_var)
            # Correct for the center of rotation being behind the base frame
            # (xc,yc) is the center of rotation
            xc = p.x + cor * cos(p.theta)
            yc = p.y + cor * sin(p.theta)
            # Make half the turn, translate, then complete the turn
            p.theta = p.theta + pturn/2
            p.x = xc + cos(p.theta) * pdist
            p.y = yc + sin(p.theta) * pdist
            p.theta = wrap_angle(p.theta + pturn/2)
            # Move from center of rotation back to (rotated) base frame
            p.x = p.x - cor * cos(p.theta)
            p.y = p.y - cor * sin(p.theta)

#================ Sensor Model ================

class SensorModel():
    def __init__(self, robot, landmarks=None):
        self.robot = robot
        if landmarks is None:
            landmarks = dict()
        self.set_landmarks(landmarks)
        self.last_evaluate_pose = robot.pose

    def set_landmarks(self,landmarks):
        self.landmarks = landmarks

    def compute_robot_motion(self):
        # How much did we move since last evaluation?
        if self.robot.pose.is_comparable(self.last_evaluate_pose):
            dx = self.robot.pose.position.x - self.last_evaluate_pose.position.x
            dy = self.robot.pose.position.y - self.last_evaluate_pose.position.y
            dist = sqrt(dx*dx + dy*dy)
            turn_angle = wrap_angle(self.robot.pose.rotation.angle_z.radians -
                                    self.last_evaluate_pose.rotation.angle_z.radians)
        else:
            dist = 0
            turn_angle = 0
            print('** Robot origin_id changed from', self.last_evaluate_pose.origin_id,
                  'to', self.robot.pose.origin_id)
            self.last_evaluate_pose = self.robot.pose
        return (dist,turn_angle)

class ArucoDistanceSensorModel(SensorModel):
    """Sensor model using only landmark distances."""
    def __init__(self, robot, landmarks=None, distance_variance=100):
        if landmarks is None:
            landmarks = dict()
        super().__init__(robot,landmarks)
        self.distance_variance = distance_variance

    def evaluate(self,particles,force=False):
        # Returns true if particles were evaluated.
        # Called with force=True from particle_viewer to force evaluation.

        # Only evaluate if the robot moved enough for evaluation to be worthwhile.
        (dist,turn_angle) = self.compute_robot_motion()
        if (not force) and (dist < 5) and abs(turn_angle) < math.radians(5):
            return False
        self.last_evaluate_pose = self.robot.pose
        # Cache seen_marker_objects because vision is in another thread.
        seen_marker_objects = self.robot.world.aruco.seen_marker_objects
        # Process each seen marker:
<<<<<<< HEAD
        for id in seen_marker_objects:
            if id in self.landmarks:
                sensor_dist = seen_marker_objects[id].camera_distance
                landmark_spec = self.landmarks[id]
=======
        for (id, marker) in seen_marker_objects:
            if marker.id_string in self.landmarks:
                sensor_dist = marker.camera_distance
                landmark_spec = self.landmarks[marker.id_string]
>>>>>>> e9081ea7
                lm_x = landmark_spec.position.x
                lm_y = landmark_spec.position.y
                for p in particles:
                    dx = lm_x - p.x
                    dy = lm_y - p.y
                    predicted_dist = sqrt(dx*dx + dy*dy)
                    error = sensor_dist - predicted_dist
                    p.log_weight -= (error*error)/self.distance_variance
        return True

class ArucoBearingSensorModel(SensorModel):
    """Sensor model using only landmark bearings."""
    def __init__(self, robot, landmarks=None, bearing_variance=0.1):
        if landmarks is None:
            landmarks = dict()
        super().__init__(robot,landmarks)
        self.bearing_variance = bearing_variance

    def evaluate(self,particles,force=False):
        # Returns true if particles were evaluated.
        # Called with force=True from particle_viewer to force evaluation.

        # Only evaluate if the robot moved enough for evaluation to be worthwhile.
        (dist,turn_angle) = self.compute_robot_motion()
        if not force and dist < 5 and abs(turn_angle) < math.radians(5):
            return False
        self.last_evaluate_pose = self.robot.pose
        # Cache seen_marker_objects because vision is in another thread.
        seen_marker_objects = self.robot.world.aruco.seen_marker_objects
        # Process each seen marker:
        for id in seen_marker_objects:
            if id in self.landmarks:
                sensor_coords = seen_marker_objects[id].camera_coords
                sensor_bearing = atan2(sensor_coords[0], sensor_coords[2])
                landmark_spec = self.landmarks[id]
                lm_x = landmark_spec.position.x
                lm_y = landmark_spec.position.y
                for p in particles:
                    dx = lm_x - p.x
                    dy = lm_y - p.y
                    predicted_bearing = wrap_angle(atan2(dy,dx) - p.theta)
                    error = wrap_angle(sensor_bearing - predicted_bearing)
                    p.log_weight -= (error * error) / self.bearing_variance
        return True

class ArucoCombinedSensorModel(SensorModel):
    """Sensor model using combined distance and bearing information."""
    def __init__(self, robot, landmarks=None, distance_variance=200):
        if landmarks is None:
            landmarks = dict()
        super().__init__(robot,landmarks)
        self.distance_variance = distance_variance

    def evaluate(self,particles,force=False):
        # Returns true if particles were evaluated.
        # Called with force=True from particle_viewer to force evaluation.

        # Don't evaluate if robot is still moving; ArUco info will be bad.
        if self.robot.is_moving:
            return False

        # Only evaluate if the robot moved enough for evaluation to be worthwhile.
        (dist,turn_angle) = self.compute_robot_motion()
        if not force and dist < 5 and abs(turn_angle) < math.radians(5):
            return False
        self.last_evaluate_pose = self.robot.pose
        # Cache seen_marker_objects because vision is in another thread.
        seen_marker_objects = self.robot.world.aruco.seen_marker_objects
        # Process each seen marker:
        for id in seen_marker_objects:
            if id in self.landmarks:
                sensor_dist = seen_marker_objects[id].camera_distance
                sensor_coords = seen_marker_objects[id].camera_coords
                sensor_bearing = atan2(sensor_coords[0], sensor_coords[2])
                landmark_spec = self.landmarks[id]
                lm_x = landmark_spec.position.x
                lm_y = landmark_spec.position.y
                for p in particles:
                    # Use sensed bearing and distance to get particle's
                    # estimate of landmark position on the world map.
                    predicted_pos_x = p.x + sensor_dist * cos(p.theta + sensor_bearing)
                    predicted_pos_y = p.y + sensor_dist * sin(p.theta + sensor_bearing)
                    dx = lm_x - predicted_pos_x
                    dy = lm_y - predicted_pos_y
                    error_sq = dx*dx + dy*dy
                    p.log_weight -= error_sq / self.distance_variance
        return True

class CubeOrientSensorModel(SensorModel):
    """Sensor model using only orientation information."""
    def __init__(self, robot, landmarks=None, distance_variance=200):
        if landmarks is None:
            landmarks = dict()
        super().__init__(robot,landmarks)
        self.distance_variance = distance_variance

    def evaluate(self,particles,force=False):
        # Returns true if particles were evaluated.
        # Called with force=True from particle_viewer to force evaluation.

        # Only evaluate if the robot moved enough for evaluation to be worthwhile.
        (dist,turn_angle) = self.compute_robot_motion()
        if not force and dist < 5 and abs(turn_angle) < math.radians(5):
            return False
        self.last_evaluate_pose = self.robot.pose
        seenCubes = [cube for cube in self.robot.world.light_cubes.values()
                     if cube.is_visible]
        # Process each seen cube if it's a landmark:
        for cube in seenCubes:
            if cube in self.landmarks:
                sensor_dx = cube.pose.position.x - self.robot.pose.position.x
                sensor_dy = cube.pose.position.y - self.robot.pose.position.y
                sensor_dist = sqrt(sensor_dx*sensor_dx + sensor_dy*sensor_dy)
                angle = atan2(sensor_dy,sensor_dx)
                sensor_bearing = \
                    wrap_angle(angle - self.robot.pose.rotation.angle_z.radians)
                #sensor_orient = wrap_angle(robot.pose.rotation.angle_z.radians -
                #                           cube.pose.rotation.angle_z.radians +
                #                           sensor_bearing)
                # simplifies to...
                sensor_orient = wrap_angle(angle - cube.pose.rotation.angle_z.radians)

                landmark_spec = self.landmarks[cube]
                lm_x = landmark_spec.position.x
                lm_y = landmark_spec.position.y
                lm_orient = landmark_spec.rotation.angle_z.radians

                for p in particles:
                    # ... Orientation error:
                    #predicted_bearing = wrap_angle(atan2(lm_y-p.y, lm_x-p.x) - p.theta)
                    #predicted_orient = wrap_angle(p.theta - lm_orient + predicted_bearing)
                    # simplifies to...
                    predicted_orient = wrap_angle(atan2(lm_y-p.y, lm_x-p.x) - lm_orient)
                    error_sq = ((predicted_orient - sensor_orient)*sensor_dist)**2
                    p.log_weight -= error_sq / self.distance_variance
        return True

class CubeSensorModel(SensorModel):
    """Sensor model using combined distance, bearing, and orientation information."""
    def __init__(self, robot, landmarksNone, distance_variance=200):
        if landmarks is None:
            landmarks = dict()
        super().__init__(robot,landmarks)
        self.distance_variance = distance_variance

    def evaluate(self,particles,force=False):
        # Returns true if particles were evaluated.
        # Called with force=True from particle_viewer to force evaluation.

        # Only evaluate if the robot moved enough for evaluation to be worthwhile.
        (dist,turn_angle) = self.compute_robot_motion()
        if not force and dist < 5 and abs(turn_angle) < math.radians(5):
            return False
        self.last_evaluate_pose = self.robot.pose
        seenCubes = [cube for cube in world.light_cubes.values() if cube.is_visible]
        # Process each seen cube if it's a landmark:
        for cube in seenCubes:
            if cube in self.landmarks:
                sensor_dx = cube.pose.position.x - robot.pose.position.x
                sensor_dy = cube.pose.position.y - robot.pose.position.y
                sensor_dist = sqrt(sensor_dx*sensor_dx + sensor_dy*sensor_dy)
                angle = atan2(sensor_dy,sensor_dx)
                sensor_bearing = wrap_angle(angle - robot.pose.rotation.angle_z.radians)
                #sensor_orient = wrap_angle(robot.pose.rotation.angle_z.radians -
                #                           cube.pose.rotation.angle_z.radians +
                #                           sensor_bearing)
                # simplifies to...
                sensor_orient = wrap_angle(angle - cube.pose.rotation.angle_z.radians)

                landmark_spec = self.landmarks[cube]
                lm_x = landmark_spec.position.x
                lm_y = landmark_spec.position.y
                lm_orient = landmark_spec.rotation.angle_z.radians

                for p in particles:
                    # ... Bearing and distance errror:
                    # Use sensed bearing and distance to get particle's
                    # prediction of landmark position on the world map.
                    predicted_pos_x = p.x + sensor_dist * cos(p.theta + sensor_bearing)
                    predicted_pos_y = p.y + sensor_dist * sin(p.theta + sensor_bearing)
                    dx = lm_x - predicted_pos_x
                    dy = lm_y - predicted_pos_y
                    error1_sq = dx*dx + dy*dy
                    # ... Orientation error:
                    #predicted_bearing = wrap_angle(atan2(lm_y-p.y, lm_x-p.x) - p.theta)
                    #predicted_orient = wrap_angle(p.theta - lm_orient + predicted_bearing)
                    # simplifies to...
                    predicted_orient = wrap_angle(atan2(lm_y-p.y, lm_x-p.x) - lm_orient)
                    error2_sq = (sensor_dist*wrap_angle(predicted_orient - sensor_orient))**2

                    error_sq = error1_sq + error2_sq
                    p.log_weight -= error_sq / self.distance_variance
        return True


#================ Particle Filter ================

class ParticleFilter():
    # Particle filter state:
    LOCALIZED = 'localized'       # Normal
    LOCALIZING = 'localizing'     # Trying to use LMs to localize
    LOST = 'lost'                 # De-localized and no LMs in view

    def __init__(self, robot, num_particles=500,
                 initializer = RandomWithinRadius(),
                 motion_model = "default",
                 sensor_model = "default",
                 particle_factory = Particle,
                 landmarks = None):
        if landmarks is None:
            landmarks = dict()   # make a fresh dict each time
        self.robot = robot
        self.num_particles = num_particles
        self.initializer = initializer
        self.initializer.pf = self

        if motion_model == "default":
            motion_model = DefaultMotionModel(robot)
        self.motion_model = motion_model
        self.motion_model.pf = self

        if sensor_model == "default":
            sensor_model = ArucoCombinedSensorModel(robot)
        if sensor_model:
            sensor_model.set_landmarks(landmarks)
        self.sensor_model = sensor_model
        self.sensor_model.pf = self

        self.particle_factory = particle_factory
        self.particles = [particle_factory(i) for i in range(num_particles)]
        self.best_particle = self.particles[0]
        self.min_log_weight = -300  # prevent floating point underflow in exp()
        self.initializer.initialize(robot)
        self.exp_weights = np.empty(self.num_particles)
        self.cdf = np.empty(self.num_particles)
        self.variance = (np.array([[0,0],[0,0]]), 0.)
        self.new_indices = [0] * num_particles # np.empty(self.num_particles, dtype=np.int)
        self.new_x = [0.0] * num_particles # np.empty(self.num_particles)
        self.new_y = [0.0] * num_particles # np.empty(self.num_particles)
        self.new_theta = [0.0] * num_particles # np.empty(self.num_particles)
        self.pose = (0., 0., 0.)
        self.dist_jitter = 15 # mm
        self.angle_jitter = 10 / 180 * pi
        self.state = self.LOST

    def move(self):
        self.motion_model.move(self.particles)
        if self.sensor_model.evaluate(self.particles):  # true if log_weights changed
            var = self.update_weights()
            if var > 0:
                self.resample()
        if self.robot.carrying:
            self.robot.world.world_map.update_carried_object(self.robot.carrying)

    def delocalize(self):
        self.state = self.LOST
        self.initializer.initialize(self.robot)

    def pose_estimate(self):
        cx = 0.0; cy = 0.0
        hsin = 0.0; hcos = 0.0
        weight_sum = 0.0
        best_particle = self.particles[0]
        for p in self.particles:
            p.weight = exp(p.log_weight)
            if p.weight > best_particle.weight:
                best_particle = p
            cx += p.weight * p.x
            cy += p.weight * p.y
            hsin += sin(p.theta) * p.weight
            hcos += cos(p.theta) * p.weight
            weight_sum += p.weight
        if weight_sum == 0:
            weight_sum = 1
        cx /= weight_sum
        cy /= weight_sum
        self.pose = (cx, cy, atan2(hsin,hcos))
        self.best_particle = best_particle
        return self.pose

    def variance_estimate(self):
        weight = var_xx = var_xy = var_yy = r_sin = r_cos = 0
        (mu_x, mu_y, mu_theta) = self.pose_estimate()
        for p in self.particles:
            dx = (p.x - mu_x)
            dy = (p.y - mu_y)
            var_xx += dx * dx * p.weight
            var_xy += dx * dy * p.weight
            var_yy += dy * dy * p.weight
            r_sin += sin(p.theta) * p.weight
            r_cos += cos(p.theta) * p.weight
            weight += p.weight
        if weight == 0:
            print('*** weight is zero in variance_estimate() !!!')
            weight = self.num_particles
        xy_var = np.array([[var_xx, var_xy],
                           [var_xy, var_yy]]) / weight
        Rsq = r_sin**2 + r_cos**2
        Rav = sqrt(Rsq) / weight
        theta_var = max(0, 1 - Rav)
        self.variance = (xy_var, theta_var)
        return self.variance

    def update_weights(self):
        # Clip the log_weight values and calculate the new weights.
        max_weight = max(p.log_weight for p in self.particles)
        if max_weight >= self.min_log_weight:
            wt_inc = 0.0
        else:
            wt_inc = - self.min_log_weight / 2.0
            print('wt_inc',wt_inc,'applied for max_weight',max_weight)
        exp_weights = self.exp_weights
        particles = self.particles
        for i in range(self.num_particles):
            p = particles[i]
            p.log_weight += wt_inc
            exp_weights[i] = p.weight = exp(p.log_weight)
        variance = np.var(exp_weights)
        return variance

    def resample(self):
        # Compute and normalize the cdf; make local pointers for faster access.
        #print('resampling...')
        exp_weights = self.exp_weights
        cdf = self.cdf
        cumsum = 0
        for i in range(self.num_particles):
            cumsum += exp_weights[i]
            cdf[i] = cumsum
        np.divide(cdf,cumsum,cdf)

        # Resampling loop: choose particles to spawn
        uincr = 1.0 / self.num_particles
        u = random.random() * uincr
        index = 0
        new_indices = self.new_indices
        for j in range(self.num_particles):
            while u > cdf[index]:
                index += 1
            new_indices[j] = index
            u += uincr

        self.install_new_particles()

    def install_new_particles(self):
        particles = self.particles
        new_indices = self.new_indices
        new_x = self.new_x
        new_y = self.new_y
        new_theta = self.new_theta
        for i in range(self.num_particles):
            p = particles[new_indices[i]]
            new_x[i] = p.x
            new_y[i] = p.y
            new_theta[i] = p.theta
        for i in range(self.num_particles):
            p = particles[i]
            p.x = new_x[i]
            p.y = new_y[i]
            p.theta = new_theta[i]
            p.log_weight = 0.0
            p.weight = 1.0

    def set_pose(self,x,y,theta):
        for p in self.particles:
            p.x = x
            p.y = y
            p.theta = theta
            p.log_weight = 0.0
            p.weight = 1.0
        self.variance_estimate()

    def look_for_new_landmarks(self): pass  # SLAM only

    def clear_landmarks(self):
        print('Not SLAM.  Landmarks are fixed in this particle filter.')

#================ Particle SLAM ================

class SLAMParticle(Particle):
    def __init__(self, index=-1):
        super().__init__(index)
        self.landmarks = dict()

    def __repr__(self):
        return '<SLAMParticle %d: (%.2f, %.2f) %.1f deg. log_wt=%f, %d-lm>' % \
               (self.index, self.x, self.y, self.theta*180/pi, self.log_weight, len(self.landmarks))

    sigma_r = 50
    sigma_alpha = 15 * (pi/180)
    sigma_phi = 15 * (pi/180)
    sigma_theta =  15 * (pi/180)
    sigma_z = 50
    landmark_sensor_variance_Qt = np.array([[sigma_r**2, 0             , 0],
                                            [0         , sigma_alpha**2, 0],
                                            [0         , 0             , sigma_phi**2]])
    # variance of camera location (cylindrical coordinates)
    # phi is the angle around the Z axis of the robot
    # theta is the angle around the X axis of the camera (pitch)
    camera_sensor_variance_Qt = np.array([[sigma_r**2 , 0             , 0          ,0           , 0],
                                          [0          , sigma_alpha**2, 0          ,0           , 0],
                                          [0          , 0             , sigma_z**2 ,0           , 0],
                                          [0          , 0             , 0          ,sigma_phi**2, 0],
                                          [0          , 0             , 0          ,0           , sigma_theta**2]])

    @staticmethod
    def sensor_jacobian_H(dx, dy, dist):
        """Jacobian of sensor values (r, alpha) wrt particle state x,y
           where (dx,dy) is vector from particle to lm, and
           r = sqrt(dx**2 + dy**2), alpha = atan2(dy,dx), phi = phi"""
        q = dist**2
        sqr_q = dist
        return np.array([[dx/sqr_q, dy/sqr_q, 0],
                         [-dy/q   , dx/q    , 0],
                         [0       , 0       , 1]])

    @staticmethod
    def sensor_jacobian_H_cam(dx, dy, dist):
        """Jacobian of sensor values (r, alpha) wrt particle state x,y
           where (dx,dy) is vector from particle to lm, and
           r = sqrt(dx**2 + dy**2), alpha = atan2(dy,dx), z = z, phi = phi, theta = theta"""
        q = dist**2
        sqr_q = dist
        return np.array([[dx/sqr_q, dy/sqr_q, 0, 0, 0],
                         [-dy/q   , dx/q    , 0, 0, 0],
                         [0       , 0       , 1, 0, 0],
                         [0       , 0       , 0, 1, 0],
                         [0       , 0       , 0, 0, 1],])

    def add_ground_landmark(self, lm_id, sensor_dist, sensor_bearing, sensor_orient):
        direction = self.theta + sensor_bearing
        dx = sensor_dist * cos(direction)
        dy = sensor_dist * sin(direction)
        lm_x = self.x + dx
        lm_y = self.y + dy

        if isinstance(lm_id, cozmo.objects.LightCube):
            lm_orient = sensor_orient
        else:  # AruCo marker
            lm_orient = sensor_orient + self.theta

        lm_mu =  np.array([[lm_x], [lm_y]])
        H = self.sensor_jacobian_H(dx, dy, sensor_dist)
        Hinv = np.linalg.inv(H)
        Q = self.landmark_sensor_variance_Qt
        lm_sigma = Hinv.dot(Q.dot(Hinv.T))
        self.landmarks[lm_id] = (lm_mu, lm_orient, lm_sigma)

    def update_ground_landmark(self, id, sensor_dist, sensor_bearing, sensor_orient,
                               dx, dy, I=np.eye(3)):
        # (dx,dy) is vector from particle to SENSOR position of lm
        (old_mu, old_orient, old_sigma) = self.landmarks[id]
        H = self.sensor_jacobian_H(dx, dy, sensor_dist)
        Ql =  H.dot(old_sigma.dot(H.T)) + self.landmark_sensor_variance_Qt
        Ql_inv = np.linalg.inv(Ql)
        K = old_sigma.dot((H.T).dot(Ql_inv))
        z = np.array([[sensor_dist], [sensor_bearing], [sensor_orient]])
        # (ex,ey) is vector from particle to MAP position of lm
        ex = old_mu[0,0] - self.x
        ey = old_mu[1,0] - self.y
        h = np.array([ [sqrt(ex**2+ey**2)],
                       [wrap_angle(atan2(ey,ex) - self.theta)],
                       [wrap_angle(old_orient - self.theta)] ])
        delta_sensor = wrap_selected_angles(z-h, [1,2])
        if False: """#abs(delta_sensor[1,0]) > 0.1 or abs(delta_sensor[0,0]) > 50:
            # Huge delta means the landmark must have moved, so reset our estimate.
            if isinstance(id,str): # *** DEBUG
                print('update_ground_landmark: index=%d id=%s  dist=%5.1f  brg=%5.1f  orient=%5.1f' %
                      (self.index, id, sensor_dist, sensor_bearing*180/pi, sensor_orient*180/pi), end='')
                print('  delta sensor: %.1f  %.1f  %.1f' %
                      (delta_sensor[0,0], delta_sensor[1,0]*180/pi, delta_sensor[2,0]*180/pi))
            new_mu = np.array([[self.x + sensor_dist*cos(sensor_bearing+self.theta)],
                               [self.y + sensor_dist*sin(sensor_bearing+self.theta)],
                               [sensor_orient]])
            Hinv = np.linalg.inv(H)
            Q = self.landmark_sensor_variance_Qt
            new_sigma = Hinv.dot(Q.dot(Hinv.T))"""
        else:
            new_mu = np.append(old_mu,[old_orient]).reshape([3,1]) + K.dot(delta_sensor)
            new_sigma = (I - K.dot(H)).dot(old_sigma)
        # [ [x,y], [orient], covariance_matrix]
        self.landmarks[id] = (new_mu[0:2], new_mu[2], new_sigma)

    def add_cam_landmark(self, lm_id, sensor_dist, sensor_bearing, sensor_height, sensor_phi, sensor_theta):
        direction = self.theta + sensor_bearing
        dx = sensor_dist * cos(direction)
        dy = sensor_dist * sin(direction)
        lm_x = self.x + dx
        lm_y = self.y + dy

        lm_height = (sensor_height,wrap_angle(sensor_phi+self.theta), sensor_theta)

        lm_mu =  np.array([[lm_x], [lm_y]])
        H = self.sensor_jacobian_H_cam(dx, dy, sensor_dist)
        Hinv = np.linalg.inv(H)
        Q = self.camera_sensor_variance_Qt
        lm_sigma = Hinv.dot(Q.dot(Hinv.T))
        # [ [x,y], [z,orient,pitch], covarience_matrix]
        self.landmarks[lm_id] = (lm_mu, lm_height, lm_sigma)

    def update_cam_landmark(self, id, sensor_dist, sensor_bearing, sensor_height, sensor_phi, sensor_theta,
                        dx, dy, I=np.eye(5)):
        # (dx,dy) is vector from particle to SENSOR position of lm
        (old_mu, old_height, old_sigma) = self.landmarks[id]
        H = self.sensor_jacobian_H_cam(dx, dy, sensor_dist)
        Ql =  H.dot(old_sigma.dot(H.T)) + self.camera_sensor_variance_Qt
        Ql_inv = np.linalg.inv(Ql)
        K = old_sigma.dot((H.T).dot(Ql_inv))
        z = np.array([[sensor_dist], [sensor_bearing], [sensor_height], [wrap_angle(sensor_phi+self.theta)], [sensor_theta]])
        # (ex,ey) is vector from particle to MAP position of lm
        ex = old_mu[0,0] - self.x
        ey = old_mu[1,0] - self.y
        h = np.array([[sqrt(ex**2+ey**2)],
                      [wrap_angle(atan2(ey,ex) - self.theta)],
                      [old_height[0]],
                      [old_height[1]],
                      [old_height[2]]])
        new_mu = np.append(old_mu,[old_height]).reshape([5,1]) + K.dot(wrap_selected_angles(z - h,[1,3,4]))
        new_sigma = (I - K.dot(H)).dot(old_sigma)
        # [ [x,y], [z,orient,pitch], covariance_matrix]
        self.landmarks[id] = (new_mu[0:2], new_mu[2:5], new_sigma)


class SLAMSensorModel(SensorModel):
    @staticmethod
    def is_cube(x):
        return isinstance(x, cozmo.objects.LightCube) and x.pose.is_valid

    @staticmethod
<<<<<<< HEAD
    def is_aruco(x):
        return isinstance(x, ArucoMarker)

=======
    def is_solo_aruco(x):
        "True for independent Aruco markers not associated with any wall."
        return isinstance(x, ArucoMarker) and x.id_string not in wall_marker_dict
    
>>>>>>> e9081ea7
    def __init__(self, robot, landmark_test=None, landmarks=None,
                 distance_variance=200):
        if landmarks is None:
            landmarks = dict()
        if landmark_test is None:
            landmark_test = self.is_cube
        self.landmark_test = landmark_test
        self.distance_variance = distance_variance
        self.candidate_arucos = dict()
        self.use_perched_cameras = False
        super().__init__(robot,landmarks)

    def rotationMatrixToEulerAngles(self, R) :
        sy = sqrt(R[0,0] * R[0,0] +  R[1,0] * R[1,0])
        singular = sy < 1e-6
        if  not singular :
            x = atan2(R[2,1] , R[2,2])
            y = atan2(-R[2,0], sy)
            z = atan2(R[1,0], R[0,0])
        else :
            x = atan2(-R[1,2], R[1,1])
            y = atan2(-R[2,0], sy)
            z = 0

        return np.array([x, y, z])

    def infer_wall_from_corners_lists(self, id, markers):
        # Called by generate_walls_from_markers below.
        world_points = []
        image_points = []
        for key, value in markers:
            (s, (cx, cy)) = wall_spec.marker_specs[key]

            if cy < 100:
                marker_size = self.robot.world.aruco.marker_size
            else:
                # Compensate for lintel marker foreshortening.
                # TODO: This could be smarter; make it distance-dependent.
                marker_size = 0.85 * self.robot.world.aruco.marker_size

            world_points.append((cx-s*marker_size/2, cy+marker_size/2, s))
            world_points.append((cx+s*marker_size/2, cy+marker_size/2, s))
            world_points.append((cx+s*marker_size/2, cy-marker_size/2, s))
            world_points.append((cx-s*marker_size/2, cy-marker_size/2, s))

            image_points.append(value[0])
            image_points.append(value[1])
            image_points.append(value[2])
            image_points.append(value[3])

        # Find rotation and translation vector from camera frame using SolvePnP
        (success, rvecs, tvecs) = cv2.solvePnP(np.array(world_points),
                                               np.array(image_points),
                                               self.robot.world.aruco.camera_matrix,
                                               self.robot.world.aruco.distortion_array)
        rotationm, jcob = cv2.Rodrigues(rvecs)
        # Change to marker frame
        transformed = np.matrix(rotationm).T*(-np.matrix(tvecs))
        an = self.rotationMatrixToEulerAngles(rotationm)
        # euler angle flip when back of wall is seen
        if an[2] > pi/2:
            wall_orient = wrap_angle(-(an[1]-pi))
        elif an[2] >= -pi/2 and an[2] <= pi/2:
            wall_orient = wrap_angle((an[1]))
        else:
            wall_orient = wrap_angle(-(angles_xyz[1]+pi))

        wall_x = -transformed[2]*cos(wall_orient) + (transformed[0]-wall_spec.length/2)*sin(wall_orient)
        wall_y = (transformed[0]-wall_spec.length/2)*cos(wall_orient) - -transformed[2]*sin(wall_orient)

        wall = WallObj(id=wall_spec.id, x=wall_x, y=wall_y, theta=-wall_orient)
        return wall

    def generate_walls_from_markers(self, seen_marker_objects, good_markers):
        if self.robot.is_moving:
            return []
        walls = []
        wall_markers = dict()  # key is wall id
        for num in good_markers:
            marker = seen_marker_objects[num]
            wall_spec = wall_marker_dict.get(marker.id_string,None)
            if wall_spec is None: continue  # marker not part of a known wall
            wall_id = wall_spec.id
            markers = wall_markers.get(wall_id, list())
<<<<<<< HEAD
            markers.append((id,value.bbox[0]))
=======
            markers.append((marker.id_string, marker.bbox[0]))
>>>>>>> e9081ea7
            wall_markers[wall_id] = markers
        # Now infer the walls from the markers
        for (wall_id,markers) in wall_markers.items():
            walls.append(self.infer_wall_from_corners_lists(wall_id,markers))
        return walls

    def evaluate(self, particles, force=False, just_looking=False):
        # Returns true if particles were evaluated.
        # Call with force=True from particle_viewer to skip distance traveled check.
        # Call with just_looking=True to just look for new landmarks; no evaluation.
        evaluated = False

        # Don't evaluate if robot is still moving; ArUco info will be bad.
        if self.robot.is_moving:
            return False

        # Do this even if forced, to check for robot origin_id change
        (dist,turn_angle) = self.compute_robot_motion()

        # If we're lost but have landmarks in view, see if we can
        # recover by using the landmarks to generate a new particle set.
        if self.pf.state == ParticleFilter.LOST:
            if self.pf.sensor_model.landmarks:
                found_lms = self.pf.make_particles_from_landmarks()
                if not found_lms:
                    return False
                else:
                    self.pf.state = ParticleFilter.LOCALIZING
                    force = True

        # Unless forced, don't evaluate unless the robot moved enough
        # for evaluation to be worthwhile.
        if (not force) and (dist < 5) and abs(turn_angle) < 2*pi/180:
            return False
        if not just_looking:
            self.last_evaluate_pose = self.robot.pose

        # Evaluate any cube landmarks (but we don't normally use cubes as landmarks)
        for cube in self.robot.world.light_cubes.values():
            if self.landmark_test(cube):
                id = 'Cube-'+str(cube.cube_id)
                evaluated = self.process_landmark(id, cube, just_looking, []) or evaluated

        # Evaluate ArUco landmarks
        try:
            seen_marker_objects = self.robot.world.aruco.seen_marker_objects
        except:
            seen_marker_objects = dict()
<<<<<<< HEAD
        seen_landmarks = \
            [cube for cube in self.robot.world.light_cubes.values()
                 if cube.is_visible and self.landmark_test(cube)] + \
            [marker.id for marker in seen_marker_objects.values()
                 if self.landmark_test(marker)]
        for id in seen_landmarks:
            evaluated = self.process_landmark(id, just_looking, seen_marker_objects) or evaluated
        # Good markers have been seen consistently enough to be deemed reliable.
        good_markers = [id for id in seen_marker_objects
                        if id in self.landmarks]  # *** relies on landmark id being an int
        walls = self.generate_walls_from_markers(seen_marker_objects, good_markers)
        for id in walls:
            self.process_landmark(id, just_looking, seen_marker_objects)
=======
        for marker in seen_marker_objects.values():
            if self.landmark_test(marker):
                evaluated = self.process_landmark(marker.id_string, marker, just_looking, seen_marker_objects) or evaluated

        # Evaluate walls.  First find the set of "good" markers.
        # Good markers have been seen consistently enough to be deemed reliable.
        good_markers = []
        for marker in seen_marker_objects.values():
            if marker.id_string in self.robot.world.world_map.objects or \
               self.candidate_arucos.get(marker.id_string,-1) > 5:
                good_markers.append(marker.id)
        walls = self.generate_walls_from_markers(seen_marker_objects, good_markers)
        for wall in walls:
            evaluated = self.process_landmark(wall.id, wall, just_looking, seen_marker_objects) or evaluated

        # Evaluate perched cameras as landmarks
>>>>>>> e9081ea7
        if self.use_perched_cameras:
            # add cammeras that can see the robot as landmarks
            perched = list(self.robot.world.perched.camera_pool.get(self.robot.aruco_id,{}).values())
            for id in perched:
                evaluated = self.process_landmark(id, just_looking, seen_marker_objects) or evaluated
        if evaluated:
            wmax = - np.inf
            for p in particles:
                wmax = max(wmax, p.log_weight)
            if wmax > -5.0 and self.pf.state != ParticleFilter.LOCALIZED:
                print('::: LOCALIZED :::')
                self.pf.state = ParticleFilter.LOCALIZED
            min_log_weight = self.robot.world.particle_filter.min_log_weight
            if wmax < min_log_weight:
                wt_inc = min_log_weight - wmax
                # print('wmax=',wmax,'wt_inc=',wt_inc)
                for p in particles:
                    p.log_weight += wt_inc
            self.robot.world.particle_filter.variance_estimate()

        # Update counts for candidate arucos and delete any losers.
        cached_keys = tuple(self.candidate_arucos.keys())
        for id in cached_keys:
            self.candidate_arucos[id] -= 1
            if self.candidate_arucos[id] <= 0:
                # print('*** DELETING CANDIDATE ARUCO', id)
                del self.candidate_arucos[id]

        return evaluated

    def process_landmark(self, id, just_looking, seen_marker_objects):
        particles = self.robot.world.particle_filter.particles
        if id.startswith('Aruco-'):
            marker = seen_marker_objects[data.id]
            sensor_dist = marker.camera_distance
            sensor_bearing = atan2(marker.camera_coords[0],
                                   marker.camera_coords[2])
            # Rotation about Y axis of marker. Fix sign.
            sensor_orient = - marker.euler_rotation[1] * (pi/180)
        elif id.startswith('Wall-'):
            # Turning to polar coordinates
            sensor_dist = sqrt(data.x**2 + data.y**2)
            sensor_bearing = atan2(data.y, data.x)
            sensor_orient = data.theta
        elif id.startswith('Cube-'):
            # sdk values are in SDK's coordinate system, not ours
<<<<<<< HEAD
            sdk_dx = id.pose.position.x - self.robot.pose.position.x
            sdk_dy = id.pose.position.y - self.robot.pose.position.y
=======
            sdk_dx = data.pose.position.x - self.robot.pose.position.x
            sdk_dy = data.pose.position.y - self.robot.pose.position.y
>>>>>>> e9081ea7
            sensor_dist = sqrt(sdk_dx**2 + sdk_dy**2)
            sdk_bearing = atan2(sdk_dy, sdk_dx)
            # sensor_bearing is lm bearing relative to robot centerline
            sensor_bearing = \
                wrap_angle(sdk_bearing-self.robot.pose.rotation.angle_z.radians)
            # sensor_orient is lm bearing relative to cube's North
            sensor_orient = \
<<<<<<< HEAD
                wrap_angle(sdk_bearing - id.pose.rotation.angle_z.radians)
        elif isinstance(id, WallObj):
            # Turning to polar coordinates
            sensor_dist = sqrt(id.x**2 + id.y**2)
            sensor_bearing = atan2(id.y, id.x)
            sensor_orient = id.theta
            id = id.id
            self.dork += 1
            if False and 0 == (self.dork % 2): # *** DEBUG
                print('id=%s dist=%5.2f  brg=%5.1f  orient=%5.2f' %
                      (id, sensor_dist, sensor_bearing*180/pi, sensor_orient*180/pi))
        elif isinstance(id, Cam):
            # turning to cylindrical coordinates
            sensor_dist = sqrt(id.x**2 + id.y**2)
            sensor_bearing = atan2(id.y,id.x)
            sensor_height = id.z
            sensor_phi = id.phi
            sensor_theta = id.theta
            if sensor_height<0:
                print("FLIP!!!")
            # Using str instead of capture object as new object is added by perched_cam everytime
            id = id.cap
        else:  # lm is an AruCo marker
            marker = seen_marker_objects[id]
            sensor_dist = marker.camera_distance
            sensor_bearing = atan2(marker.camera_coords[0],
                                   marker.camera_coords[2])
            # Rotation about Y axis of marker. Fix sign.
            sensor_orient = - marker.euler_rotation[1] * (pi/180)
            if id == 99:
                self.dork += 1
                if 0 == (self.dork % 2):
                    print('id=%d dist=%5.2f  brg=%5.1f  orient=%5.2f' %
                          (id, sensor_dist, sensor_bearing*180/pi, sensor_orient*180/pi))
        if id not in self.landmarks:
            # Not checking for spurious wall as it is very unlikely to see
            # two or more spurious markers simultaneously
            if isinstance(id, int):  # must be ArUco marker
                seen_count = self.candidate_landmarks.get(id,0)
                if seen_count < 5:
                    # add 2 because we're going to subtract 1 at the end
                    self.candidate_landmarks[id] = seen_count + 2
                    return False
            print('  *** ADDING LANDMARK %s at:  distance=%6.1f  bearing=%5.1f deg.' %
=======
                wrap_angle(sdk_bearing - data.pose.rotation.angle_z.radians)
        elif id.startswith('Cam'):
            # Converting to cylindrical coordinates
            sensor_dist = sqrt(landmark.x**2 + landmark.y**2)
            sensor_bearing = atan2(landmark.y,landmark.x)
            sensor_height = landmark.z
            sensor_phi = landmark.phi
            sensor_theta = landmark.theta
            if sensor_height < 0:
                print("FLIP!!!")
            # Using str instead of capture object as new object is added by perched_cam every time
        else:
            print("Don't know how to process landmark; id =",id)

        if id not in self.landmarks:
            if id.startswith('Aruco-'):
                seen_count = self.candidate_arucos.get(id,0)
                if seen_count < 5:
                    # add 2 because we're going to subtract 1 later
                    self.candidate_arucos[id] = seen_count + 2
                    return False
            print('  *** PF ADDING LANDMARK %s at:  distance=%6.1f  bearing=%5.1f deg.' %
>>>>>>> e9081ea7
                  (id, sensor_dist, sensor_bearing*180/pi))
            for p in particles:
                if not id.startswith('Video'):
                    p.add_ground_landmark(id, sensor_dist, sensor_bearing, sensor_orient)
                else:
                    # special function for cameras as landmark list has more variables
                    p.add_cam_landmark(id, sensor_dist, sensor_bearing, sensor_height, sensor_phi, sensor_theta)
            # Add new landmark to sensor model's landmark list so worldmap can reference it
            #self.landmarks[id] = self.robot.world.particle_filter.particles[0].landmarks[id]
            self.landmarks[id] = self.pf.best_particle.landmarks[id]
<<<<<<< HEAD
            # Delete new landmark from tentative candidate list; it's established now.
            if isinstance(id, int):
                del self.candidate_landmarks[id]
=======
            # Delete new aruco from tentative candidate list; it's established now.
            if id.startswith('Aruco-'):
                del self.candidate_arucos[id]
>>>>>>> e9081ea7
            return False
        # If we reach here, we're seeing a familiar landmark, so evaluate
        if just_looking:  # *** DEBUG ***
            # We can't afford to update all the particles on each
            # camera frame so we'll just update particle 0 and use
            # that to update the sensor model.
            #pp = [particles[0]]
            return False
            pp = [self.pf.best_particle]
            evaluated = False
        else:
            # We've moved a bit, so we should update every particle.
            pp = particles
            evaluated = True

        if id in self.robot.world.world_map.objects:
            obj = self.robot.world.world_map.objects[id]
            should_update_landmark = (not obj.is_fixed) and \
                                     (not self.pf.state == ParticleFilter.LOCALIZING)
        else:
            should_update_landmark = True
        landmark_is_camera =  isinstance(id, str) and 'Video' in id

        for p in pp:
            # Use sensed bearing and distance to get
            # particle's prediction of landmark position in
            # the world.  Compare to its stored map position.
            sensor_direction = p.theta + sensor_bearing
            dx = sensor_dist * cos(sensor_direction)
            dy = sensor_dist * sin(sensor_direction)
            predicted_lm_x = p.x + dx
            predicted_lm_y = p.y + dy
            (lm_mu, lm_orient, lm_sigma) = p.landmarks[id]
            map_lm_x = lm_mu[0,0]
            map_lm_y = lm_mu[1,0]
            error_x = map_lm_x - predicted_lm_x
            error_y = map_lm_y - predicted_lm_y
            error1_sq = error_x**2 + error_y**2
            error2_sq = 0 # *** (sensor_dist * wrap_angle(sensor_orient - lm_orient))**2
            p.log_weight -= (error1_sq + error2_sq) / self.distance_variance
            # Update landmark in this particle's map
            if should_update_landmark:
                if not landmark_is_camera:
                    p.update_ground_landmark(id, sensor_dist, sensor_bearing,
                                             sensor_orient, dx, dy)
                else:
                    # special function for cameras as landmark list has more variables
                    p.update_cam_landmark(id, sensor_dist, sensor_bearing,
                                          sensor_height, sensor_phi, sensor_theta, dx, dy)
        return evaluated

class SLAMParticleFilter(ParticleFilter):
    def __init__(self, robot, landmark_test=SLAMSensorModel.is_solo_aruco, **kwargs):
        if 'sensor_model' not in kwargs or kwargs['sensor_model'] == 'default':
            kwargs['sensor_model'] = SLAMSensorModel(robot, landmark_test=landmark_test)
        if 'particle_factory' not in kwargs:
            kwargs['particle_factory'] = SLAMParticle
        if 'initializer' not in kwargs:
            kwargs['initializer'] = RobotPosition(0,0,0)
        super().__init__(robot, **kwargs)
        self.initializer.pf = self
        self.new_landmarks = [None] * self.num_particles

    def clear_landmarks(self):
        for p in self.particles:
            p.landmarks.clear()
        self.sensor_model.landmarks.clear()

    def add_fixed_landmark(self,landmark):
        mu = np.array([[landmark.x], [landmark.y]])
        theta = np.array([landmark.theta])
        sigma = np.zeros([3,3])
        mu_theta_sigma = (mu, theta, sigma)
        for p in self.particles:
            p.landmarks[landmark.id] = mu_theta_sigma
        self.sensor_model.landmarks[landmark.id] = mu_theta_sigma

    def update_weights(self):
        var = super().update_weights()
        best_particle = self.particles[self.exp_weights.argmax()]
        #print('  weight update: BEST ==> ',best_particle)
        self.sensor_model.landmarks = best_particle.landmarks
        return var

    def install_new_particles(self):
        particles = self.particles  # make local for faster access
        new_landmarks = self.new_landmarks
        new_indices = self.new_indices
        for i in range(self.num_particles):
            new_landmarks[i] = particles[new_indices[i]].landmarks.copy()
        super().install_new_particles()
        for i in range(self.num_particles):
            particles[i].landmarks = new_landmarks[i]

    def make_particles_from_landmarks(self):
        try:
            # Cache seen marker objects because vision is in another thread.
            seen_marker_objects = self.robot.world.aruco.seen_marker_objects.copy()
        except:
            seen_marker_objects = dict()
        lm_specs = self.get_cube_landmark_specs() + \
                   self.get_aruco_landmark_specs(seen_marker_objects) + \
                   self.get_wall_landmark_specs(seen_marker_objects)
        if not lm_specs: return False
        num_specs = len(lm_specs)
        particles = self.particles
        phi_jitter = np.random.normal(0.0, self.angle_jitter, size=self.num_particles)
        x_jitter = np.random.uniform(-self.dist_jitter, self.dist_jitter, size=self.num_particles)
        y_jitter = np.random.uniform(-self.dist_jitter, self.dist_jitter, size=self.num_particles)
        theta_jitter = np.random.uniform(-self.angle_jitter/2, self.angle_jitter/2, size=self.num_particles)
        for i in range(self.num_particles):
            (sensor_dist, sensor_bearing, sensor_orient, lm_pose) = lm_specs[i % num_specs]
            phi = lm_pose[1] - sensor_orient + pi + phi_jitter[i]
            p = particles[i]
            p.x = lm_pose[0][0,0] + sensor_dist * cos(phi) + x_jitter[i]
            p.y = lm_pose[0][1,0] + sensor_dist * sin(phi) + y_jitter[i]
            p.theta = phi - pi - sensor_bearing + phi_jitter[i] + theta_jitter[i]
            p_landmarks = self.sensor_model.landmarks.copy()
            if False and i<3:
                print('NEW PARTICLE %d: ' % i, p.x, p.y, p.theta*180/pi)
                print('    lm_pose[1]=',lm_pose[1]*180/pi, '  sensor_orient=',sensor_orient*180/pi,
                      '  phi=',phi*180/pi)
        return True

    def get_cube_landmark_specs(self):
        lm_specs = []
        # TODO: iterate over cubes as we do aruco markers below
        return lm_specs

    def get_aruco_landmark_specs(self, seen_marker_objects):
        lm_specs = []
        for marker in seen_marker_objects.values():
            id = 'Aruco-'+str(marker.id)
            lm_pose = self.sensor_model.landmarks.get(id,None)
            if lm_pose is None: continue  # not a familiar landmark
            sensor_dist = marker.camera_distance
            sensor_bearing = atan2(marker.camera_coords[0],
                                   marker.camera_coords[2])
            sensor_orient = - marker.euler_rotation[1] * (pi/180)
            lm_specs.append((sensor_dist, sensor_bearing, sensor_orient, lm_pose))
        return lm_specs

    def get_wall_landmark_specs(self, seen_marker_objects):
        lm_specs = []
        good_markers = []
        for marker in seen_marker_objects.values():
            if marker.id_string in self.robot.world.world_map.objects or \
               self.sensor_model.candidate_arucos.get(marker.id_string,-1) > 5:
                good_markers.append(marker.id)
        walls = self.sensor_model.generate_walls_from_markers(seen_marker_objects, good_markers)
        for wall in walls:
            lm_pose = self.sensor_model.landmarks.get(wall.id,None)
            if lm_pose is None: continue  # not a familiar landmark
            sensor_dist = sqrt(wall.x**2 + wall.y**2)
            sensor_bearing = atan2(wall.y, wall.x) - self.pose[1]
            sensor_orient = wall.theta
            lm_specs.append((sensor_dist, sensor_bearing, sensor_orient, lm_pose))
        return lm_specs

    def look_for_new_landmarks(self):
        """Calls evaluate() to find landmarks and add them to the maps.
        Also updates existing landmarks."""
        self.sensor_model.evaluate(self.particles, force=True, just_looking=True)
        self.sensor_model.landmarks = self.best_particle.landmarks<|MERGE_RESOLUTION|>--- conflicted
+++ resolved
@@ -186,17 +186,10 @@
         # Cache seen_marker_objects because vision is in another thread.
         seen_marker_objects = self.robot.world.aruco.seen_marker_objects
         # Process each seen marker:
-<<<<<<< HEAD
-        for id in seen_marker_objects:
-            if id in self.landmarks:
-                sensor_dist = seen_marker_objects[id].camera_distance
-                landmark_spec = self.landmarks[id]
-=======
         for (id, marker) in seen_marker_objects:
             if marker.id_string in self.landmarks:
                 sensor_dist = marker.camera_distance
                 landmark_spec = self.landmarks[marker.id_string]
->>>>>>> e9081ea7
                 lm_x = landmark_spec.position.x
                 lm_y = landmark_spec.position.y
                 for p in particles:
@@ -726,16 +719,10 @@
         return isinstance(x, cozmo.objects.LightCube) and x.pose.is_valid
 
     @staticmethod
-<<<<<<< HEAD
-    def is_aruco(x):
-        return isinstance(x, ArucoMarker)
-
-=======
     def is_solo_aruco(x):
         "True for independent Aruco markers not associated with any wall."
         return isinstance(x, ArucoMarker) and x.id_string not in wall_marker_dict
-    
->>>>>>> e9081ea7
+
     def __init__(self, robot, landmark_test=None, landmarks=None,
                  distance_variance=200):
         if landmarks is None:
@@ -820,11 +807,7 @@
             if wall_spec is None: continue  # marker not part of a known wall
             wall_id = wall_spec.id
             markers = wall_markers.get(wall_id, list())
-<<<<<<< HEAD
-            markers.append((id,value.bbox[0]))
-=======
             markers.append((marker.id_string, marker.bbox[0]))
->>>>>>> e9081ea7
             wall_markers[wall_id] = markers
         # Now infer the walls from the markers
         for (wall_id,markers) in wall_markers.items():
@@ -873,21 +856,6 @@
             seen_marker_objects = self.robot.world.aruco.seen_marker_objects
         except:
             seen_marker_objects = dict()
-<<<<<<< HEAD
-        seen_landmarks = \
-            [cube for cube in self.robot.world.light_cubes.values()
-                 if cube.is_visible and self.landmark_test(cube)] + \
-            [marker.id for marker in seen_marker_objects.values()
-                 if self.landmark_test(marker)]
-        for id in seen_landmarks:
-            evaluated = self.process_landmark(id, just_looking, seen_marker_objects) or evaluated
-        # Good markers have been seen consistently enough to be deemed reliable.
-        good_markers = [id for id in seen_marker_objects
-                        if id in self.landmarks]  # *** relies on landmark id being an int
-        walls = self.generate_walls_from_markers(seen_marker_objects, good_markers)
-        for id in walls:
-            self.process_landmark(id, just_looking, seen_marker_objects)
-=======
         for marker in seen_marker_objects.values():
             if self.landmark_test(marker):
                 evaluated = self.process_landmark(marker.id_string, marker, just_looking, seen_marker_objects) or evaluated
@@ -904,7 +872,6 @@
             evaluated = self.process_landmark(wall.id, wall, just_looking, seen_marker_objects) or evaluated
 
         # Evaluate perched cameras as landmarks
->>>>>>> e9081ea7
         if self.use_perched_cameras:
             # add cammeras that can see the robot as landmarks
             perched = list(self.robot.world.perched.camera_pool.get(self.robot.aruco_id,{}).values())
@@ -951,13 +918,8 @@
             sensor_orient = data.theta
         elif id.startswith('Cube-'):
             # sdk values are in SDK's coordinate system, not ours
-<<<<<<< HEAD
-            sdk_dx = id.pose.position.x - self.robot.pose.position.x
-            sdk_dy = id.pose.position.y - self.robot.pose.position.y
-=======
             sdk_dx = data.pose.position.x - self.robot.pose.position.x
             sdk_dy = data.pose.position.y - self.robot.pose.position.y
->>>>>>> e9081ea7
             sensor_dist = sqrt(sdk_dx**2 + sdk_dy**2)
             sdk_bearing = atan2(sdk_dy, sdk_dx)
             # sensor_bearing is lm bearing relative to robot centerline
@@ -965,52 +927,6 @@
                 wrap_angle(sdk_bearing-self.robot.pose.rotation.angle_z.radians)
             # sensor_orient is lm bearing relative to cube's North
             sensor_orient = \
-<<<<<<< HEAD
-                wrap_angle(sdk_bearing - id.pose.rotation.angle_z.radians)
-        elif isinstance(id, WallObj):
-            # Turning to polar coordinates
-            sensor_dist = sqrt(id.x**2 + id.y**2)
-            sensor_bearing = atan2(id.y, id.x)
-            sensor_orient = id.theta
-            id = id.id
-            self.dork += 1
-            if False and 0 == (self.dork % 2): # *** DEBUG
-                print('id=%s dist=%5.2f  brg=%5.1f  orient=%5.2f' %
-                      (id, sensor_dist, sensor_bearing*180/pi, sensor_orient*180/pi))
-        elif isinstance(id, Cam):
-            # turning to cylindrical coordinates
-            sensor_dist = sqrt(id.x**2 + id.y**2)
-            sensor_bearing = atan2(id.y,id.x)
-            sensor_height = id.z
-            sensor_phi = id.phi
-            sensor_theta = id.theta
-            if sensor_height<0:
-                print("FLIP!!!")
-            # Using str instead of capture object as new object is added by perched_cam everytime
-            id = id.cap
-        else:  # lm is an AruCo marker
-            marker = seen_marker_objects[id]
-            sensor_dist = marker.camera_distance
-            sensor_bearing = atan2(marker.camera_coords[0],
-                                   marker.camera_coords[2])
-            # Rotation about Y axis of marker. Fix sign.
-            sensor_orient = - marker.euler_rotation[1] * (pi/180)
-            if id == 99:
-                self.dork += 1
-                if 0 == (self.dork % 2):
-                    print('id=%d dist=%5.2f  brg=%5.1f  orient=%5.2f' %
-                          (id, sensor_dist, sensor_bearing*180/pi, sensor_orient*180/pi))
-        if id not in self.landmarks:
-            # Not checking for spurious wall as it is very unlikely to see
-            # two or more spurious markers simultaneously
-            if isinstance(id, int):  # must be ArUco marker
-                seen_count = self.candidate_landmarks.get(id,0)
-                if seen_count < 5:
-                    # add 2 because we're going to subtract 1 at the end
-                    self.candidate_landmarks[id] = seen_count + 2
-                    return False
-            print('  *** ADDING LANDMARK %s at:  distance=%6.1f  bearing=%5.1f deg.' %
-=======
                 wrap_angle(sdk_bearing - data.pose.rotation.angle_z.radians)
         elif id.startswith('Cam'):
             # Converting to cylindrical coordinates
@@ -1033,7 +949,6 @@
                     self.candidate_arucos[id] = seen_count + 2
                     return False
             print('  *** PF ADDING LANDMARK %s at:  distance=%6.1f  bearing=%5.1f deg.' %
->>>>>>> e9081ea7
                   (id, sensor_dist, sensor_bearing*180/pi))
             for p in particles:
                 if not id.startswith('Video'):
@@ -1044,15 +959,9 @@
             # Add new landmark to sensor model's landmark list so worldmap can reference it
             #self.landmarks[id] = self.robot.world.particle_filter.particles[0].landmarks[id]
             self.landmarks[id] = self.pf.best_particle.landmarks[id]
-<<<<<<< HEAD
-            # Delete new landmark from tentative candidate list; it's established now.
-            if isinstance(id, int):
-                del self.candidate_landmarks[id]
-=======
             # Delete new aruco from tentative candidate list; it's established now.
             if id.startswith('Aruco-'):
                 del self.candidate_arucos[id]
->>>>>>> e9081ea7
             return False
         # If we reach here, we're seeing a familiar landmark, so evaluate
         if just_looking:  # *** DEBUG ***
