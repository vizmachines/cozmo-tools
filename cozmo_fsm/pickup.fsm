--- conflicted
+++ resolved
@@ -411,11 +411,7 @@
 
         check_almost_docked: self.CheckAlmostDocked()   # sets up parent.side
         check_almost_docked =C=> turn_to_cube2       # we're good to dock right now
-<<<<<<< HEAD
         check_almost_docked =S=> Forward(-10) =C=> manual_dock1   # we're close: skip the Pilot and set up dock manually
-=======
-        check_almost_docked =S=> Forward(-10) =C=> manual_dock1  # we're close: skip the Pilot and set up dock manually
->>>>>>> ee0eaa48
         check_almost_docked =F=> pilot_check_start   # not close: use the Pilot to path plan
 
         manual_dock1: self.ManualDock1()
