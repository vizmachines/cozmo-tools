"""
Particle filter display in OpenGL.
"""

try:
    from OpenGL.GLUT import *
    from OpenGL.GL import *
    from OpenGL.GLU import *
except:
    pass

import time
import math
from math import sin, cos, pi, atan2, sqrt
import array
import numpy as np
import platform

import cozmo
from cozmo.util import distance_mm, speed_mmps, degrees

from . import opengl

REDISPLAY = True   # toggle this to suspend constant redisplay
WINDOW = None

help_text = """
Particle viewer commands:
  w/a/s/d    Drive robot +/- 10 mm or turn +/- 22.5 degrees
  W/A/S/D    Drive robot +/- 40 mm or turn +/- 90 degrees
  i/k        Head up/down 5 degrees
  e          Evaluate particles using current sensor info
  r          Resample particles (evaluates first)
  z          Reset particle positions (randomize, or all 0 for SLAM)
  c          Clear landmarks (for SLAM)
  arrows     Translate the view up/down/left/right
  Home       Center the view (zero translation)
  <          Zoom in
  >          Zoom out
  $          Toggle redisplay (for debugging)
  h          Print this help text
"""

help_text_mac = """
  option + w/a/s/d    Drive robot +/- 10 mm or turn +/- 22.5 degrees
  option + W/A/S/D    Drive robot +/- 40 mm or turn +/- 90 degrees
  option + i/k        Head up/down 5 degrees
  option + e          Evaluate particles using current sensor info
  option + r          Resample particles (evaluates first)
  option + z          Reset particle positions (randomize, or all 0 for SLAM)
  option + c          Clear landmarks (for SLAM)
  arrows              Translate the view up/down/left/right
  fn + left-arrow     Center the view (zero translation)
  option + <          Zoom in
  option + >          Zoom out
  option + $          Toggle redisplay (for debugging)
  option + h          Print this help text
"""


class ParticleViewer():
    def __init__(self, robot,
                 width=512, height=512, scale=0.64,
                 windowName = "particle viewer",
                 bgcolor = (0,0,0)):
        self.robot=robot
        self.width = width
        self.height = height
        self.bgcolor = bgcolor
        self.aspect = self.width/self.height
        self.translation = [200., 0.]  # Translation in mm
        self.scale = scale
        self.verbose = False
        self.windowName = windowName

    def window_creator(self):
        global WINDOW
        WINDOW = opengl.create_window(bytes(self.windowName, 'utf-8'), (self.width,self.height))
        glutDisplayFunc(self.display)
        glutReshapeFunc(self.reshape)
        glutKeyboardFunc(self.keyPressed)
        glutSpecialFunc(self.specialKeyPressed)
        glViewport(0,0,self.width,self.height)
        glClearColor(*self.bgcolor, 0)
        # Enable transparency
        glEnable(GL_BLEND)
        glBlendFunc(GL_SRC_ALPHA, GL_ONE_MINUS_SRC_ALPHA);

    def start(self): # Displays in background
        if not WINDOW:
            opengl.init()
            opengl.CREATION_QUEUE.append(self.window_creator)
            while not WINDOW:
                time.sleep(0.1)
        if platform.system() == 'Darwin':
            print("Type 'option' + 'h' in the particle viewer window for help.")
        else:
            print("Type 'h' in the particle viewer window for help.")

    def draw_rectangle(self, center, size=(10,10),
                       angle=0, color=(1,1,1), fill=True):
        # Default to solid color and square window
        if len(color)==3:
          color = (*color,1)

        # Calculate vertices as offsets from center
        w = size[0]/2; h = size[1]/2
        v1 = (-w,-h); v2 = (w,-h); v3 = (w,h); v4 = (-w,h)

        # Draw the rectangle
        glPushMatrix()
        if fill:
            glPolygonMode(GL_FRONT_AND_BACK,GL_FILL)
        else:
            glPolygonMode(GL_FRONT_AND_BACK,GL_LINE)
        glColor4f(color[0],color[1],color[2],color[3])
        glTranslatef(*center,0)
        glRotatef(angle,0,0,1)
        glBegin(GL_QUADS)
        glVertex2f(*v1)
        glVertex2f(*v2)
        glVertex2f(*v3)
        glVertex2f(*v4)
        glEnd()
        glPopMatrix()

    def draw_triangle(self, center, height=1, angle=0, tip_offset=0,
                      color=(1,1,1), fill=True):
        half = height / 2
        aspect = 3/5
        if len(color) == 3:
          color = (*color,1)

        glPushMatrix()
        if fill:
          glPolygonMode(GL_FRONT_AND_BACK,GL_FILL)
        else:
          glPolygonMode(GL_FRONT_AND_BACK,GL_LINE)
        glColor4f(*color)
        glTranslatef(*center,0)
        glRotatef(angle,0,0,1)
        glTranslatef(tip_offset,0,0)
        glBegin(GL_TRIANGLES)
        glVertex2f( half,  0.)
        glVertex2f(-half, -aspect*half)
        glVertex2f(-half,  aspect*half)
        glEnd()
        glPopMatrix()

    def draw_ellipse(self, center, scale, orient=0, color=(1,1,1), fill=False):
        if len(color) == 3:
            color = (*color,1)
        glPushMatrix()
        glTranslatef(*center,0)
        glRotatef(orient,0,0,1)
        glColor4f(*color)
        if fill:
            glBegin(GL_TRIANGLE_FAN)
            glVertex2f(0,0)
        else:
            glBegin(GL_LINE_LOOP)
        for t in range(0,361):
            theta = t/180*pi
            glVertex2f(scale[0]*cos(theta), scale[1]*sin(theta))
        glEnd()
        glPopMatrix()

    def draw_wedge(self, center, radius, orient, span, color=(1,1,1), fill=True):
        if len(color) == 3:
            color = (*color,1)
        glPushMatrix()
        glTranslatef(*center,0)
        glRotatef(orient,0,0,1)
        glColor4f(*color)
        if fill:
            glBegin(GL_TRIANGLE_FAN)
        else:
            glBegin(GL_LINE_LOOP)
        glVertex2f(0,0)
        for t in range(round(-span/2), round(span/2)):
            theta = t/180*pi
            glVertex2f(radius*cos(theta), radius*sin(theta))
        glEnd()
        glPopMatrix()

    def draw_landmarks(self):
        landmarks = self.robot.world.particle_filter.sensor_model.landmarks
        if not landmarks: return
        # Extract keys and values as quickly as we can because
        # dictionary can change while we're iterating.
        for (id,specs) in list(landmarks.items()):
            color = None
            if isinstance(id, cozmo.objects.LightCube):
                label = id.cube_id
                if id.is_visible:
                    color = (0.5, 0.3, 1, 0.75)
                else:
                    color = (0, 0, 0.5, 0.75)
            elif isinstance(id, str):
                if 'Video' in id:
                    seen = self.robot.aruco_id in self.robot.world.perched.camera_pool and \
                           id in self.robot.world.perched.camera_pool[self.robot.aruco_id]
                    label = id
                elif 'Wall' in id:
                    label = 'W' + id[id.find('-')+1:]
                    try:
                        seen = self.robot.world.world_map.objects[id].is_visible
                    except:
                        seen = False
                    if seen:
                        color = (1, 0.5, 0.3, 0.75)
                    else:
                        color = (0.5, 0, 0, 0.75)
            else:
                seen = id in self.robot.world.aruco.seen_marker_ids
                label = id
            if color is None:
                if seen:
                    color = (0.5, 1, 0.3, 0.75)
                else:
                    color = (0, 0.5, 0, 0.75)
            if isinstance(specs, cozmo.util.Pose):
                self.draw_landmark_from_pose(id, specs, label, color)
            else:
                self.draw_landmark_from_particle(id, specs, label, color)

    def draw_landmark_from_pose(self, id, specs, label, color):
        coords = (specs.position.x, specs.position.y)
        angle = specs.rotation.angle_z.degrees
        if isinstance(id, cozmo.objects.LightCube):
            size = (44,44)
        else:
            size = (20,50)
        glPushMatrix()
        glColor4f(*color)
        self.draw_rectangle(coords, size=size, angle=angle, color=color)
        glColor4f(0., 0., 0., 1.)
        glTranslatef(*coords,0)
        glRotatef(angle-90, 0., 0., 1.)
        label_str = ascii(label)
        glTranslatef(3.-7*len(label_str), -5., 0.)
        glScalef(0.1,0.1,0.1)
        for char in label_str:
            glutStrokeCharacter(GLUT_STROKE_MONO_ROMAN, ord(char))
        glPopMatrix()

    def draw_landmark_from_particle(self, id, specs, label, color):
        (lm_mu, lm_orient, lm_sigma) = specs
        coords = (lm_mu[0,0], lm_mu[1,0])
        glPushMatrix()
        glColor4f(*color)
        if isinstance(id, cozmo.objects.LightCube):
            size = (44,44)
        elif isinstance(id,str) and 'Wall' in id:
            try:
                wall = self.robot.world.world_map.objects[id]
            except KeyError:  # race condition: not in worldmap yet
                return
            size = (20, wall.length)
        else: # Aruco
            size = (20,50)
        if isinstance(id,str) and 'Video' in id:
            self.draw_triangle(coords, height=75, angle=lm_orient[1]*(180/pi),
                               color=color, fill=True)
            glColor4f(0., 0., 0., 1.)
            glTranslatef(*coords,0)
            glRotatef(lm_orient[1]*(180/pi)-90, 0., 0., 1.)
        else:
            self.draw_rectangle(coords, size=size, angle=lm_orient*(180/pi), color=color)
            glColor4f(0., 0., 0., 1.)
            glTranslatef(*coords,0)
            glRotatef(lm_orient*(180/pi)-90, 0., 0., 1.)
        label_str = ascii(label)
        glTranslatef(3.-7*len(label_str), -5., 0.)
        glScalef(0.1,0.1,0.1)
        for char in label_str:
            glutStrokeCharacter(GLUT_STROKE_MONO_ROMAN, ord(char))
        glPopMatrix()
        ellipse_color = (color[1], color[2], color[0], 1)
        self.draw_particle_landmark_ellipse(lm_mu, lm_sigma, ellipse_color)

    def draw_particle_landmark_ellipse(self,coords,sigma,color):
        (w,v) = np.linalg.eigh(sigma[0:2,0:2])
        alpha = atan2(v[1,0],v[0,0])
        self.draw_ellipse(coords, abs(w)**0.5, alpha*(180/pi), color=color)

    def display(self):
        global REDISPLAY
        if not REDISPLAY: return
        glMatrixMode(GL_PROJECTION)
        glLoadIdentity()
        w = self.width / 2
        glOrtho(-w, w, -w, w, 1, -1)

        glMatrixMode(GL_MODELVIEW)
        glLoadIdentity()
        glRotatef(90,0,0,1)
        glScalef(self.scale, self.scale, self.scale)
        glTranslatef(-self.translation[0], -self.translation[1], 0.)

        glClear(GL_COLOR_BUFFER_BIT | GL_DEPTH_BUFFER_BIT)


        # Draw the particles
        for p in self.robot.world.particle_filter.particles:
            pscale = 1 - p.weight
            color=(1,pscale,pscale)
            self.draw_triangle((p.x,p.y), height=10, angle=math.degrees(p.theta),
                               color=color, fill=True)

        # Draw the robot at the best particle location
        (rx,ry,theta) = self.robot.world.particle_filter.pose
        (xy_var, theta_var) = self.robot.world.particle_filter.variance
        hdg = math.degrees(theta)
        self.draw_triangle((rx,ry), height=100, angle=hdg, tip_offset=-10,
                           color=(1,1,0,0.7))

        # Draw the error ellipse and heading error wedge
        (w,v) = np.linalg.eigh(xy_var)
        alpha = atan2(v[1,0],v[0,0])
        self.draw_ellipse((rx,ry), abs(w)**0.5, alpha/pi*180, color=(0,1,1))
        self.draw_wedge((rx,ry), 75, hdg, max(5, sqrt(theta_var)*360),
                        color=(0,1,1,0.4))

        # Draw the landmarks last, so they go on top of the particles
        self.draw_landmarks()

        glutSwapBuffers()

    def reshape(self,width,height):
        glViewport(0,0,width,height)
        self.width = width
        self.height = height
        self.aspect = self.width/self.height
        self.display()
        glutPostRedisplay()

    def report_variance(self,pf):
        weights = np.empty(pf.num_particles)
        for i in range(pf.num_particles):
            weights[i] = pf.particles[i].weight
        weights.sort()
        var = np.var(weights)
        print('weights:  min = %3.3e  max = %3.3e med = %3.3e  variance = %3.3e' %
              (weights[0], weights[-1], weights[pf.num_particles//2], var))
        (xy_var,theta_var) = pf.variance
        print ('xy_var=', xy_var, '  theta_var=', theta_var)
        
    def report_pose(self):
        (x,y,theta) = self.robot.world.particle_filter.pose
        hdg = math.degrees(theta)
        if self.verbose:
            print('Pose = (%5.1f, %5.1f) @ %3d deg.' % (x, y, hdg))

    async def forward(self,distance):
        handle = self.robot.drive_straight(distance_mm(distance), speed_mmps(50),
                                           in_parallel=True,
                                           should_play_anim=False)
        await handle.wait_for_completed()
        pf = self.robot.world.particle_filter
        self.robot.loop.call_later(0.1, pf.look_for_new_landmarks)
        self.report_pose()

    async def turn(self,angle):
        handle = self.robot.turn_in_place(degrees(angle), in_parallel=True)
        await handle.wait_for_completed()
        pf = self.robot.world.particle_filter
        self.robot.loop.call_later(0.1, pf.look_for_new_landmarks)
        self.report_pose()

    async def look(self,angle):
        handle = self.robot.set_head_angle(degrees(angle), in_parallel=True)
        await handle.wait_for_completed()
        pf = self.robot.world.particle_filter
        self.robot.loop.call_later(0.1, pf.look_for_new_landmarks)
        self.report_pose()

    def keyPressed(self,key,mouseX,mouseY):
        pf = self.robot.world.particle_filter
        translate_wasd = 10 # millimeters
        translate_WASD = 40
        rotate_wasd = 22.5  # degrees
        rotate_WASD = 90
        global particles
        if key == b'e':       # evaluate
            pf.sensor_model.evaluate(pf.particles,force=True)
            pf.update_weights()
        elif key == b'r':     # resample
            pf.sensor_model.evaluate(pf.particles,force=True)
            pf.update_weights()
            pf.resample()
        elif key == b'w':     # forward
            self.robot.loop.create_task(self.forward(translate_wasd))
        elif key == b'W':     # forward
            self.robot.loop.create_task(self.forward(translate_WASD))
        elif key == b's':     # back
            self.robot.loop.create_task(self.forward(-translate_wasd))
        elif key == b'S':     # back
            self.robot.loop.create_task(self.forward(-translate_WASD))
        elif key == b'a':     # left
            self.robot.loop.create_task(self.turn(rotate_wasd))
        elif key == b'A':     # left
            self.robot.loop.create_task(self.turn(rotate_WASD))
        elif key == b'd':     # right
            self.robot.loop.create_task(self.turn(-rotate_wasd))
        elif key == b'D':     # right
            self.robot.loop.create_task(self.turn(-rotate_WASD))
        elif key == b'i':     # head up
            ang = self.robot.head_angle.degrees + 5
            self.robot.loop.create_task(self.look(ang))
        elif key == b'k':     # head down
            ang = self.robot.head_angle.degrees - 5
            self.robot.loop.create_task(self.look(ang))
        elif key == b'z':     # delocalize
            pf.delocalize()
            #pf.initializer.initialize(self.robot)
        elif key == b'Z':     # randomize
            pf.increase_variance()
        elif key == b'c':     # clear landmarks
            pf.clear_landmarks()
            print('Landmarks cleared.')
        elif key == b'V':     # display weight variance
            self.report_variance(pf)
        elif key == b'<':     # zoom in
            self.scale *= 1.25
            self.print_display_params()
            return
        elif key == b'>':     # zoom out
            self.scale /= 1.25
            self.print_display_params()
            return
        elif key == b'v':     # toggle verbose mode
            self.verbose = not self.verbose
            self.report_pose()
            return
        elif key == b'h':     # print help
            self.print_help()
            return
        elif key == b'$':     # toggle redisplay for debugging
            global REDISPLAY
            REDISPLAY = not REDISPLAY
            print('Redisplay ',('off','on')[REDISPLAY],'.',sep='')
        elif key == b'q':     #kill window
            glutDestroyWindow(self.window)
            glutLeaveMainLoop()
        glutPostRedisplay()
        self.report_pose()

    def specialKeyPressed(self, key, mouseX, mouseY):
        pf = self.robot.world.particle_filter
        # arrow keys for translation
        incr = 25.0    # millimeters
        if key == GLUT_KEY_UP:
            self.translation[0] += incr / self.scale
        elif key == GLUT_KEY_DOWN:
            self.translation[0] -= incr / self.scale
        elif key == GLUT_KEY_LEFT:
            self.translation[1] += incr / self.scale
        elif key == GLUT_KEY_RIGHT:
            self.translation[1] -= incr / self.scale
        elif key == GLUT_KEY_HOME:
            self.translation = [0., 0.]
            self.print_display_params()
        glutPostRedisplay()

    def print_display_params(self):
        if self.verbose:
            print('scale=%.2f translation=[%.1f, %.1f]' %
                  (self.scale, *self.translation))
        glutPostRedisplay()

    def print_help(self):
<<<<<<< HEAD
        if platform.system() == 'Darwin':
            print(help_text_mac)
        else:
            print(help_text)
=======
        print("""
Particle viewer commands:
  w/a/s/d    Drive robot +/- 10 mm or turn +/- 22.5 degrees
  W/A/S/D    Drive robot +/- 40 mm or turn +/- 90 degrees
   i/k       Head up/down 5 degrees
    e        Evaluate particles using current sensor info
    r        Resample particles (evaluates first)
    z        Delocalize

    c        Clear landmarks (for SLAM)
  arrows     Translate the view up/down/left/right
   Home      Center the view (zero translation)
    +        Zoom in
    -        Zoom out
    $        Toggle redisplay (for debugging)
    v        Toggle verbosity
    V        Display weight variance
    h        Print this help text
""")
>>>>>>> cb49864f
<|MERGE_RESOLUTION|>--- conflicted
+++ resolved
@@ -345,7 +345,7 @@
               (weights[0], weights[-1], weights[pf.num_particles//2], var))
         (xy_var,theta_var) = pf.variance
         print ('xy_var=', xy_var, '  theta_var=', theta_var)
-        
+
     def report_pose(self):
         (x,y,theta) = self.robot.world.particle_filter.pose
         hdg = math.degrees(theta)
@@ -470,29 +470,7 @@
         glutPostRedisplay()
 
     def print_help(self):
-<<<<<<< HEAD
         if platform.system() == 'Darwin':
             print(help_text_mac)
         else:
-            print(help_text)
-=======
-        print("""
-Particle viewer commands:
-  w/a/s/d    Drive robot +/- 10 mm or turn +/- 22.5 degrees
-  W/A/S/D    Drive robot +/- 40 mm or turn +/- 90 degrees
-   i/k       Head up/down 5 degrees
-    e        Evaluate particles using current sensor info
-    r        Resample particles (evaluates first)
-    z        Delocalize
-
-    c        Clear landmarks (for SLAM)
-  arrows     Translate the view up/down/left/right
-   Home      Center the view (zero translation)
-    +        Zoom in
-    -        Zoom out
-    $        Toggle redisplay (for debugging)
-    v        Toggle verbosity
-    V        Display weight variance
-    h        Print this help text
-""")
->>>>>>> cb49864f
+            print(help_text)